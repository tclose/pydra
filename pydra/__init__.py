--- conflicted
+++ resolved
@@ -1,27 +1,4 @@
-<<<<<<< HEAD
-from .__about__ import (
-    __version__,
-    __author__,
-    __license__,
-    __maintainer__,
-    __email__,
-    __status__,
-    __url__,
-    __packagename__,
-    __description__,
-    __longdesc__,
-)
-
-# expose api
-try:
-    from .engine.core import Workflow
-    from .engine.task import to_task
-    from .engine.submitter import Submitter
-except ImportError:  # on install
-    pass
-=======
 from ._version import get_versions
 
 __version__ = get_versions()["version"]
-del get_versions
->>>>>>> 86ac7adf
+del get_versions