--- conflicted
+++ resolved
@@ -171,15 +171,7 @@
 
     def audit_task(self, task):
         import subprocess as sp
-
         label = task.name
-<<<<<<< HEAD
-        
-
-=======
-
-        print("task input:", task.inputs)
->>>>>>> a297565b
         if hasattr(task.inputs, "executable"):
             command = task.cmdline
         # assume function task
