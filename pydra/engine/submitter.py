--- conflicted
+++ resolved
@@ -1,17 +1,6 @@
 import asyncio
 
-<<<<<<< HEAD
-from .workers import (
-    MpWorker,
-    SerialWorker,
-    DaskWorker,
-    ConcurrentFuturesWorker,
-    SlurmWorker
-)
-
-=======
-from .workers import SerialWorker, ConcurrentFuturesWorker
->>>>>>> 5913717d
+from .workers import SerialWorker, ConcurrentFuturesWorker, SlurmWorker
 from .core import is_workflow
 from .helpers import ensure_list, get_open_loop
 
@@ -26,17 +15,8 @@
         self.loop = get_open_loop()
         self._own_loop = not self.loop.is_running()
         self.plugin = plugin
-<<<<<<< HEAD
-        if self.plugin == "mp":
-            self.worker = MpWorker(**wargs)
-        elif self.plugin == "serial":
-            self.worker = SerialWorker(**wargs)
-        elif self.plugin == "dask":
-            self.worker = DaskWorker(**wargs)
-=======
         if self.plugin == "serial":
             self.worker = SerialWorker()
->>>>>>> 5913717d
         elif self.plugin == "cf":
             self.worker = ConcurrentFuturesWorker(**wargs)
         elif self.plugin == "slurm":
