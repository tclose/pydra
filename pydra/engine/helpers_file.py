--- conflicted
+++ resolved
@@ -462,12 +462,7 @@
             if dest_dir:
                 destfile = fname_presuffix(f, newpath=out_path)
             else:
-<<<<<<< HEAD
-                raise NotImplementedError("TODO: bring back presufix")
-                # destfile = fname_presuffix(f, newpath=outfiles[0])
-=======
                 destfile = out_path[i]
->>>>>>> fe8fe66e
             destfile = copyfile(f, destfile, copy, create_new=create_new)
             newfiles.insert(i, destfile)
     return newfiles
