"""Execution workers."""
import asyncio
import sys
import json
import re
from tempfile import gettempdir
from pathlib import Path
from shutil import copyfile, which

import concurrent.futures as cf

from .core import TaskBase
from .helpers import (
    get_available_cpus,
    read_and_display_async,
    save,
    load_and_run,
    load_task,
)

import logging

import random

logger = logging.getLogger("pydra.worker")


class Worker:
    """A base class for execution of tasks."""

    def __init__(self, loop=None):
        """Initialize the worker."""
        logger.debug(f"Initializing {self.__class__.__name__}")
        self.loop = loop

    def run_el(self, interface, **kwargs):
        """Return coroutine for task execution."""
        raise NotImplementedError

    def close(self):
        """Close this worker."""

    async def fetch_finished(self, futures):
        """
        Awaits asyncio's :class:`asyncio.Task` until one is finished.

        Parameters
        ----------
        futures : set of asyncio awaitables
            Task execution coroutines or asyncio :class:`asyncio.Task`

        Returns
        -------
        pending : set
            Pending asyncio :class:`asyncio.Task`.

        """
        done = set()
        try:
            done, pending = await asyncio.wait(
                [
                    asyncio.create_task(f) if not isinstance(f, asyncio.Task) else f
                    for f in futures
                ],
                return_when=asyncio.FIRST_COMPLETED,
            )
        except ValueError:
            # nothing pending!
            pending = set()
        logger.debug(f"Tasks finished: {len(done)}")
        return pending


class DistributedWorker(Worker):
    """Base Worker for distributed execution."""

    def __init__(self, loop=None, max_jobs=None):
        """Initialize the worker."""
        super().__init__(loop=loop)
        self.max_jobs = max_jobs
        """Maximum number of concurrently running jobs."""
        self._jobs = 0

    async def fetch_finished(self, futures):
        """
        Awaits asyncio's :class:`asyncio.Task` until one is finished.

        Limits number of submissions based on
        py:attr:`DistributedWorker.max_jobs`.

        Parameters
        ----------
        futures : set of asyncio awaitables
            Task execution coroutines or asyncio :class:`asyncio.Task`

        Returns
        -------
        pending : set
            Pending asyncio :class:`asyncio.Task`.

        """
        done, unqueued = set(), set()
        job_slots = self.max_jobs - self._jobs if self.max_jobs else float("inf")
        if len(futures) > job_slots:
            # convert to list to simplify indexing
            logger.warning(f"Reducing queued jobs due to max jobs ({self.max_jobs})")
            futures = list(futures)
            futures, unqueued = set(futures[:job_slots]), set(futures[job_slots:])
        try:
            self._jobs += len(futures)
            done, pending = await asyncio.wait(
                [
                    asyncio.create_task(f) if not isinstance(f, asyncio.Task) else f
                    for f in futures
                ],
                return_when=asyncio.FIRST_COMPLETED,
            )
        except ValueError:
            # nothing pending!
            pending = set()
        self._jobs -= len(done)
        logger.debug(f"Tasks finished: {len(done)}")
        # ensure pending + unqueued tasks persist
        return pending.union(unqueued)


class SerialWorker(Worker):
    """A worker to execute linearly."""

    def __init__(self, **kwargs):
        """Initialize worker."""
        logger.debug("Initialize SerialWorker")

    def run_el(self, interface, rerun=False, **kwargs):
        """Run a task."""
        return self.exec_serial(interface, rerun=rerun)

    def close(self):
        """Return whether the task is finished."""

    async def exec_serial(self, runnable, rerun=False):
        if isinstance(runnable, TaskBase):
            return runnable._run(rerun)
        else:  # it could be tuple that includes pickle files with tasks and inputs
            ind, task_main_pkl, _ = runnable
            return load_and_run(task_main_pkl, ind, rerun)

    async def fetch_finished(self, futures):
        await asyncio.gather(*futures)
        return set()

    # async def fetch_finished(self, futures):
    #     return await asyncio.wait(futures)


class ConcurrentFuturesWorker(Worker):
    """A worker to execute in parallel using Python's concurrent futures."""

    def __init__(self, n_procs=None):
        """Initialize Worker."""
        super().__init__()
        self.n_procs = get_available_cpus() if n_procs is None else n_procs
        # added cpu_count to verify, remove once confident and let PPE handle
        self.pool = cf.ProcessPoolExecutor(self.n_procs)
        # self.loop = asyncio.get_event_loop()
        logger.debug("Initialize ConcurrentFuture")

    def run_el(self, runnable, rerun=False, **kwargs):
        """Run a task."""
        assert self.loop, "No event loop available to submit tasks"
        return self.exec_as_coro(runnable, rerun=rerun)

    async def exec_as_coro(self, runnable, rerun=False):
        """Run a task (coroutine wrapper)."""
        if isinstance(runnable, TaskBase):
            res = await self.loop.run_in_executor(self.pool, runnable._run, rerun)
        else:  # it could be tuple that includes pickle files with tasks and inputs
            ind, task_main_pkl, task_orig = runnable
            res = await self.loop.run_in_executor(
                self.pool, load_and_run, task_main_pkl, ind, rerun
            )
        return res

    def close(self):
        """Finalize the internal pool of tasks."""
        self.pool.shutdown()


class SlurmWorker(DistributedWorker):
    """A worker to execute tasks on SLURM systems."""

    _cmd = "sbatch"
    _sacct_re = re.compile(
        "(?P<jobid>\\d*) +(?P<status>\\w*)\\+? +" "(?P<exit_code>\\d+):\\d+"
    )

    def __init__(self, loop=None, max_jobs=None, poll_delay=1, sbatch_args=None):
        """
        Initialize SLURM Worker.

        Parameters
        ----------
        poll_delay : seconds
            Delay between polls to slurmd
        sbatch_args : str
            Additional sbatch arguments
        max_jobs : int
            Maximum number of submitted jobs

        """
        super().__init__(loop=loop, max_jobs=max_jobs)
        if not poll_delay or poll_delay < 0:
            poll_delay = 0
        self.poll_delay = poll_delay
        self.sbatch_args = sbatch_args or ""
        self.error = {}

    def run_el(self, runnable, rerun=False):
        """Worker submission API."""
        script_dir, batch_script = self._prepare_runscripts(runnable, rerun=rerun)
        if (script_dir / script_dir.parts[1]) == gettempdir():
            logger.warning("Temporary directories may not be shared across computers")
        if isinstance(runnable, TaskBase):
            cache_dir = runnable.cache_dir
            name = runnable.name
            uid = runnable.uid
        else:  # runnable is a tuple (ind, pkl file, task)
            cache_dir = runnable[-1].cache_dir
            name = runnable[-1].name
            uid = f"{runnable[-1].uid}_{runnable[0]}"

        return self._submit_job(batch_script, name=name, uid=uid, cache_dir=cache_dir)

    def _prepare_runscripts(self, task, interpreter="/bin/sh", rerun=False):
        if isinstance(task, TaskBase):
            cache_dir = task.cache_dir
            ind = None
            uid = task.uid
        else:
            ind = task[0]
            cache_dir = task[-1].cache_dir
            uid = f"{task[-1].uid}_{ind}"

        script_dir = cache_dir / f"{self.__class__.__name__}_scripts" / uid
        script_dir.mkdir(parents=True, exist_ok=True)
        if ind is None:
            if not (script_dir / "_task.pkl").exists():
                save(script_dir, task=task)
        else:
            copyfile(task[1], script_dir / "_task.pklz")

        task_pkl = script_dir / "_task.pklz"
        if not task_pkl.exists() or not task_pkl.stat().st_size:
            raise Exception("Missing or empty task!")

        batchscript = script_dir / f"batchscript_{uid}.sh"
        python_string = (
            f"""'from pydra.engine.helpers import load_and_run; """
            f"""load_and_run(task_pkl="{task_pkl}", ind={ind}, rerun={rerun}) '"""
        )
        bcmd = "\n".join(
            (
                f"#!{interpreter}",
                f"#SBATCH --output={script_dir / 'slurm-%j.out'}",
                f"{sys.executable} -c " + python_string,
            )
        )
        with batchscript.open("wt") as fp:
            fp.writelines(bcmd)
        return script_dir, batchscript

    async def _submit_job(self, batchscript, name, uid, cache_dir):
        """Coroutine that submits task runscript and polls job until completion or error."""
        script_dir = cache_dir / f"{self.__class__.__name__}_scripts" / uid
        sargs = self.sbatch_args.split()
        jobname = re.search(r"(?<=-J )\S+|(?<=--job-name=)\S+", self.sbatch_args)
        if not jobname:
            jobname = ".".join((name, uid))
            sargs.append(f"--job-name={jobname}")
        output = re.search(r"(?<=-o )\S+|(?<=--output=)\S+", self.sbatch_args)
        if not output:
            output_file = str(script_dir / "slurm-%j.out")
            sargs.append(f"--output={output_file}")
        error = re.search(r"(?<=-e )\S+|(?<=--error=)\S+", self.sbatch_args)
        if not error:
            error_file = str(script_dir / "slurm-%j.err")
            sargs.append(f"--error={error_file}")
        else:
            error_file = None
        sargs.append(str(batchscript))
        # TO CONSIDER: add random sleep to avoid overloading calls
        rc, stdout, stderr = await read_and_display_async(
            "sbatch", *sargs, hide_display=True
        )
        jobid = re.search(r"\d+", stdout)
        if rc:
            raise RuntimeError(f"Error returned from sbatch: {stderr}")
        elif not jobid:
            raise RuntimeError("Could not extract job ID")
        jobid = jobid.group()
        if error_file:
            error_file = error_file.replace("%j", jobid)
        self.error[jobid] = error_file.replace("%j", jobid)
        # intermittent polling
        while True:
            # 3 possibilities
            # False: job is still pending/working
            # True: job is complete
            # Exception: Polling / job failure
            done = await self._poll_job(jobid)
            if done:
                if (
                    done in ["CANCELLED", "TIMEOUT", "PREEMPTED"]
                    and "--no-requeue" not in self.sbatch_args
                ):
                    # loading info about task with a specific uid
                    info_file = cache_dir / f"{uid}_info.json"
                    if info_file.exists():
                        checksum = json.loads(info_file.read_text())["checksum"]
                        if (cache_dir / f"{checksum}.lock").exists():
                            # for pyt3.8 we could you missing_ok=True
                            (cache_dir / f"{checksum}.lock").unlink()
                    cmd_re = ("scontrol", "requeue", jobid)
                    await read_and_display_async(*cmd_re, hide_display=True)
                else:
                    return True
            await asyncio.sleep(self.poll_delay)

    async def _poll_job(self, jobid):
        cmd = ("squeue", "-h", "-j", jobid)
        logger.debug(f"Polling job {jobid}")
        rc, stdout, stderr = await read_and_display_async(*cmd, hide_display=True)
        if not stdout or "slurm_load_jobs error" in stderr:
            # job is no longer running - check exit code
            status = await self._verify_exit_code(jobid)
            return status
        return False

    async def _verify_exit_code(self, jobid):
        cmd = ("sacct", "-n", "-X", "-j", jobid, "-o", "JobID,State,ExitCode")
        _, stdout, _ = await read_and_display_async(*cmd, hide_display=True)
        if not stdout:
            raise RuntimeError("Job information not found")
        m = self._sacct_re.search(stdout)
        error_file = self.error[jobid]
        if int(m.group("exit_code")) != 0 or m.group("status") != "COMPLETED":
            if m.group("status") in ["CANCELLED", "TIMEOUT", "PREEMPTED"]:
                return m.group("status")
            elif m.group("status") in ["RUNNING", "PENDING"]:
                return False
            # TODO: potential for requeuing
            # parsing the error message
            error_line = Path(error_file).read_text().split("\n")[-2]
            if "Exception" in error_line:
                error_message = error_line.replace("Exception: ", "")
            elif "Error" in error_line:
                error_message = error_line.replace("Exception: ", "")
            else:
                error_message = "Job failed (unknown reason - TODO)"
            raise Exception(error_message)
        return True


class SGEWorker(DistributedWorker):
    """A worker to execute tasks on SLURM systems."""

    _cmd = "qsub"
    _sacct_re = re.compile(
        "(?P<jobid>\\d*) +(?P<status>\\w*)\\+? +" "(?P<exit_code>\\d+):\\d+"
    )

    def __init__(
        self,
        loop=None,
        max_jobs=None,
        poll_delay=1,
        qsub_args=None,
        write_output_files=True,
        max_job_array_length=50,
        indirect_submit_host=None,
        max_threads=None,
        poll_for_result_file=True,
        default_threads_per_task=1,
        polls_before_checking_evicted=60,
        collect_jobs_delay=30,
        default_qsub_args="",
        max_mem_free=None,
    ):
        """
        Initialize SGE Worker.

        Parameters
        ----------
        poll_delay : seconds
            Delay between polls to slurmd
        qsub_args : str
            Additional qsub arguments
        max_jobs : int
            Maximum number of submitted jobs
        write_output_files : bool
            Turns on/off writing to output files for individual tasks
        max_job_array_length : int
            Number of jobs an SGE job array can hold
        indirect_submit_host : str
            Name of a submit node in the SGE cluster through which to run SGE qsub commands
        max_threads : int
            Maximum number of threads that will be scheduled for SGE submission at once
        poll_for_result_file : bool
            If true, a task is complete when its _result.pklz file exists
            If false, a task is complete when its job array is indicated complete by qstat/qacct polling
        default_threads_per_task : int
            Sets the number of slots SGE should request for a task if sgeThreads
            is not a field in the task input_spec
        polls_before_checking_evicted : int
            Number of poll_delays before running qacct to check if a task has been evicted by SGE
        collect_jobs_delay : int
            Number of seconds to wait for the list of jobs for a job array to fill

        """
        super().__init__(loop=loop, max_jobs=max_jobs)
        if not poll_delay or poll_delay < 0:
            poll_delay = 0
        self.poll_delay = poll_delay
        self.qsub_args = qsub_args or ""
        self.error = {}
        self.write_output_files = (
            write_output_files  # set to False to avoid OSError: Too many open files
        )
        self.tasks_to_run_by_threads_requested = {}
        self.output_by_jobid = {}
        self.jobid_by_task_uid = {}
        self.max_job_array_length = max_job_array_length
        self.threads_used = 0
        self.job_completed_by_jobid = {}
        self.indirect_submit_host = indirect_submit_host
        self.max_threads = max_threads
        self.default_threads_per_task = default_threads_per_task
        self.poll_for_result_file = poll_for_result_file
        self.polls_before_checking_evicted = polls_before_checking_evicted
        self.result_files_by_jobid = {}
        self.collect_jobs_delay = collect_jobs_delay
        self.task_pkls_rerun = {}
        self.default_qsub_args = default_qsub_args
        self.max_mem_free = max_mem_free

    def run_el(self, runnable, rerun=False):
        """Worker submission API."""
        (
            script_dir,
            batch_script,
            task_pkl,
            ind,
            output_dir,
            task_qsub_args,
        ) = self._prepare_runscripts(runnable, rerun=rerun)
        if (script_dir / script_dir.parts[1]) == gettempdir():
            logger.warning("Temporary directories may not be shared across computers")
        if isinstance(runnable, TaskBase):
            cache_dir = runnable.cache_dir
            name = runnable.name
            uid = runnable.uid
        else:  # runnable is a tuple (ind, pkl file, task)
            cache_dir = runnable[-1].cache_dir
            name = runnable[-1].name
            uid = f"{runnable[-1].uid}_{runnable[0]}"

        return self._submit_job(
            batch_script,
            name=name,
            uid=uid,
            cache_dir=cache_dir,
            task_pkl=task_pkl,
            ind=ind,
            output_dir=output_dir,
            task_qsub_args=task_qsub_args,
        )

    def _prepare_runscripts(self, task, interpreter="/bin/sh", rerun=False):
        if isinstance(task, TaskBase):
            cache_dir = task.cache_dir
            ind = None
            uid = task.uid
            try:
                task_qsub_args = task.qsub_args
            except Exception:
                task_qsub_args = self.default_qsub_args
        else:
            ind = task[0]
            cache_dir = task[-1].cache_dir
            uid = f"{task[-1].uid}_{ind}"
            try:
                task_qsub_args = task[-1].qsub_args
            except Exception:
                task_qsub_args = self.default_qsub_args

        script_dir = cache_dir / f"{self.__class__.__name__}_scripts" / uid
        script_dir.mkdir(parents=True, exist_ok=True)
        if ind is None:
            if not (script_dir / "_task.pkl").exists():
                save(script_dir, task=task)
        else:
            copyfile(task[1], script_dir / "_task.pklz")

        task_pkl = script_dir / "_task.pklz"
        if not task_pkl.exists() or not task_pkl.stat().st_size:
            raise Exception("Missing or empty task!")

        batchscript = script_dir / f"batchscript_{uid}.job"

        if task_qsub_args not in self.tasks_to_run_by_threads_requested:
            self.tasks_to_run_by_threads_requested[task_qsub_args] = []
        self.tasks_to_run_by_threads_requested[task_qsub_args].append(
            (str(task_pkl), ind, rerun)
        )

        return (
            script_dir,
            batchscript,
            task_pkl,
            ind,
            task.output_dir,
            task_qsub_args,
        )

    async def get_tasks_to_run(self, task_qsub_args, mem_free):
        # Extract the first N tasks to run
        if mem_free is not None and self.max_mem_free is not None:
            max_job_array_length = min(
                self.max_job_array_length, int(self.max_mem_free / mem_free)
            )
        else:
            max_job_array_length = self.max_job_array_length
        tasks_to_run_copy, self.tasks_to_run_by_threads_requested[task_qsub_args] = (
            self.tasks_to_run_by_threads_requested[task_qsub_args][
                :max_job_array_length
            ],
            self.tasks_to_run_by_threads_requested[task_qsub_args][
                max_job_array_length:
            ],
        )
        return tasks_to_run_copy

    async def check_for_results_files(self, jobid, threads_requested):
        for task in list(self.result_files_by_jobid[jobid]):
            if self.result_files_by_jobid[jobid][task].exists():
                del self.result_files_by_jobid[jobid][task]
                self.threads_used -= threads_requested

    async def _submit_jobs(
        self,
        batchscript,
        name,
        uid,
        cache_dir,
        output_dir,
        task_qsub_args,
        interpreter="/bin/sh",
    ):
        # Get the number of slots requested for this task
        threads_requested = self.default_threads_per_task
        if "smp" in task_qsub_args:
            smp_index = task_qsub_args.split().index("smp")
            if (
                smp_index + 1 < len(task_qsub_args.split())
                and task_qsub_args.split()[smp_index + 1].isdigit()
            ):
                threads_requested = int(task_qsub_args.split()[smp_index + 1])
        # Get the amount of mem_free requested for the job
        mem_free = None
        if "mem_free" in task_qsub_args:
            mem_free_cmd = [
                word for word in task_qsub_args.split() if word.startswith("mem_free")
            ][0]
            if len(re.findall(r"\d+", mem_free_cmd)) > 0:
                mem_free = int(re.findall(r"\d+", mem_free_cmd)[0])

        if (
            len(self.tasks_to_run_by_threads_requested.get(task_qsub_args))
            <= self.max_job_array_length
        ):
            await asyncio.sleep(self.collect_jobs_delay)
        tasks_to_run = await self.get_tasks_to_run(task_qsub_args, mem_free)

        if mem_free is not None:
            summed_mem_free_cmd = re.sub(
                str(mem_free), str(len(tasks_to_run) * mem_free), mem_free_cmd
            )
            task_qsub_args = re.sub(mem_free_cmd, summed_mem_free_cmd, task_qsub_args)

        if len(tasks_to_run) > 0:
            if self.max_threads is not None:
                while self.threads_used > self.max_threads - threads_requested * len(
                    tasks_to_run
                ):
                    await asyncio.sleep(self.poll_delay)
            self.threads_used += threads_requested * len(tasks_to_run)

            python_string = f"""import sys; from pydra.engine.helpers import load_and_run; \
                task_pkls={[task_tuple for task_tuple in tasks_to_run]}; \
                task_index=int(sys.argv[1])-1; \
                load_and_run(task_pkl=task_pkls[task_index][0], \
                ind=task_pkls[task_index][1], rerun=task_pkls[task_index][2])"""
            bcmd_job = "\n".join(
                (
                    f"#!{interpreter}",
                    f"{sys.executable} {Path(batchscript).with_suffix('.py')}"
                    + " $SGE_TASK_ID",
                )
            )

            bcmd_py = python_string

            # Better runtime when the python contents are written to file
            # rather than given by cmdline arg -c
            with Path(batchscript).with_suffix(".py").open("wt") as fp:
                fp.write(bcmd_py)

            with batchscript.open("wt") as fp:
                fp.writelines(bcmd_job)

            script_dir = cache_dir / f"{self.__class__.__name__}_scripts" / uid
            script_dir.mkdir(parents=True, exist_ok=True)
            sargs = ["-t"]
            sargs.append(f"1-{len(tasks_to_run)}")
            sargs = sargs + task_qsub_args.split()

            jobname = re.search(r"(?<=-N )\S+", task_qsub_args)

            if not jobname:
                jobname = ".".join((name, uid))
                sargs.append("-N")
                sargs.append(jobname)
            output = re.search(r"(?<=-o )\S+", self.qsub_args)

            if not output:
                output_file = str(script_dir / "sge-%j.out")
                if self.write_output_files:
                    sargs.append("-o")
                    sargs.append(output_file)
            error = re.search(r"(?<=-e )\S+", self.qsub_args)
            if not error:
                error_file = str(script_dir / "sge-%j.out")
                if self.write_output_files:
                    sargs.append("-e")
                    sargs.append(error_file)
            else:
                error_file = None
            sargs.append(str(batchscript))

            await asyncio.sleep(random.uniform(0, 5))

            jobid = await self.submit_array_job(sargs, tasks_to_run, error_file)

            if self.poll_for_result_file:
                self.result_files_by_jobid[jobid] = {}
                for task_pkl, ind, rerun in tasks_to_run:
                    task = load_task(task_pkl=task_pkl, ind=ind)
                    self.result_files_by_jobid[jobid][task] = (
                        task.output_dir / "_result.pklz"
                    )

            poll_counter = 0
            while True:
                # 3 possibilities
                # False: job is still pending/working
                # True: job is complete
                # Exception: Polling / job failure
                # done = await self._poll_job(jobid)
                if self.poll_for_result_file:
                    if len(self.result_files_by_jobid[jobid]) > 0:
                        for task in list(self.result_files_by_jobid[jobid]):
                            if self.result_files_by_jobid[jobid][task].exists():
                                del self.result_files_by_jobid[jobid][task]
                                self.threads_used -= threads_requested

                    else:
                        exit_status = await self._verify_exit_code(jobid)
                        if exit_status == "ERRORED":
                            jobid = await self._rerun_job_array(
                                cache_dir, uid, sargs, tasks_to_run, error_file, jobid
                            )
                        else:
                            for task_pkl, ind, rerun in tasks_to_run:
                                if task_pkl in self.task_pkls_rerun:
                                    del self.task_pkls_rerun[task_pkl]
                            return True

                    if poll_counter >= self.polls_before_checking_evicted:
                        # Checking for evicted for jobid
                        exit_status = await self._verify_exit_code(jobid)
                        if exit_status == "ERRORED":
                            jobid = await self._rerun_job_array(
                                cache_dir, uid, sargs, tasks_to_run, error_file, jobid
                            )
                        poll_counter = 0
                    poll_counter += 1
                    await asyncio.sleep(self.poll_delay)
                else:
                    done = await self._poll_job(jobid, cache_dir)
                    if done:
                        if done == "ERRORED":  # If the SGE job was evicted, rerun it
                            jobid = await self._rerun_job_array(
                                cache_dir, uid, sargs, tasks_to_run, error_file, jobid
                            )
                        else:
                            self.job_completed_by_jobid[jobid] = True
                            self.threads_used -= threads_requested * len(tasks_to_run)
                            return True
                    # Don't poll exactly on the same interval to avoid overloading SGE
                    await asyncio.sleep(
                        random.uniform(max(0, self.poll_delay - 2), self.poll_delay + 2)
                    )

    async def _rerun_job_array(
        self, cache_dir, uid, sargs, tasks_to_run, error_file, evicted_jobid
    ):
        for task_pkl, ind, rerun in tasks_to_run:
            sge_task = load_task(task_pkl=task_pkl, ind=ind)
            application_task_pkl = sge_task.output_dir / "_task.pklz"
            if (
                not application_task_pkl.exists()
                or load_task(task_pkl=application_task_pkl).result() is None
                or load_task(task_pkl=application_task_pkl).result().errored
            ):
                self.task_pkls_rerun[task_pkl] = None
                info_file = cache_dir / f"{sge_task.uid}_info.json"
                if info_file.exists():
                    checksum = json.loads(info_file.read_text())["checksum"]
                    if (cache_dir / f"{checksum}.lock").exists():
                        # for pyt3.8 we could use missing_ok=True
                        (cache_dir / f"{checksum}.lock").unlink()
                    # Maybe wait a little to check if _error.pklz exists - not getting found immediately

        # If the previous job array failed, run the array's script again and get the new jobid
        jobid = await self.submit_array_job(sargs, tasks_to_run, error_file)
        self.result_files_by_jobid[jobid] = self.result_files_by_jobid[evicted_jobid]
        return jobid

    async def submit_array_job(self, sargs, tasks_to_run, error_file):
        if self.indirect_submit_host is not None:
            indirect_submit_host_prefix = []
            indirect_submit_host_prefix.append("ssh")
            indirect_submit_host_prefix.append(self.indirect_submit_host)
            indirect_submit_host_prefix.append('""export SGE_ROOT=/opt/sge;')
            rc, stdout, stderr = await read_and_display_async(
                *indirect_submit_host_prefix,
                str(Path(which("qsub")).parent / "qsub"),
                *sargs,
                '""',
                hide_display=True,
            )
        else:
            rc, stdout, stderr = await read_and_display_async(
                "qsub", *sargs, hide_display=True
            )
        jobid = re.search(r"\d+", stdout)
        if rc:
            raise RuntimeError(f"Error returned from qsub: {stderr}")
        elif not jobid:
            raise RuntimeError("Could not extract job ID")
        jobid = jobid.group()
        self.output_by_jobid[jobid] = (rc, stdout, stderr)

        for task_pkl, ind, rerun in tasks_to_run:
            self.jobid_by_task_uid[Path(task_pkl).parent.name] = jobid

        if error_file:
            error_file = str(error_file).replace("%j", jobid)
        self.error[jobid] = str(error_file).replace("%j", jobid)
        return jobid

    async def get_output_by_task_pkl(self, task_pkl):
        jobid = self.jobid_by_task_uid.get(task_pkl.parent.name)
        while jobid is None:
            jobid = self.jobid_by_task_uid.get(task_pkl.parent.name)
            await asyncio.sleep(1)
        job_output = self.output_by_jobid.get(jobid)
        while job_output is None:
            job_output = self.output_by_jobid.get(jobid)
            await asyncio.sleep(1)
        return job_output

    async def _submit_job(
        self,
        batchscript,
        name,
        uid,
        cache_dir,
        task_pkl,
        ind,
        output_dir,
        task_qsub_args,
    ):
        """Coroutine that submits task runscript and polls job until completion or error."""
        await self._submit_jobs(
            batchscript,
            name,
            uid,
            cache_dir,
            output_dir,
            task_qsub_args,
        )
        if self.poll_for_result_file:
            while True:
                result_file = output_dir / "_result.pklz"
                if result_file.exists() and str(task_pkl) not in self.task_pkls_rerun:
                    return True
                await asyncio.sleep(self.poll_delay)
        else:
            rc, stdout, stderr = await self.get_output_by_task_pkl(task_pkl)
            while True:
                jobid = self.jobid_by_task_uid.get(task_pkl.parent.name)
                if self.job_completed_by_jobid.get(jobid):
                    return True
                else:
                    await asyncio.sleep(self.poll_delay)

    async def _poll_job(self, jobid, cache_dir):
        cmd = ("qstat", "-j", jobid)
        logger.debug(f"Polling job {jobid}")
        rc, stdout, stderr = await read_and_display_async(*cmd, hide_display=True)

        if not stdout:
            # job is no longer running - check exit code
            status = await self._verify_exit_code(jobid)
            return status
        return False

    async def _verify_exit_code(self, jobid):
        cmd = ("qacct", "-j", jobid)
        rc, stdout, stderr = await read_and_display_async(*cmd, hide_display=True)
        if not stdout:
            await asyncio.sleep(10)
            rc, stdout, stderr = await read_and_display_async(*cmd, hide_display=True)

        # job is still pending/working
        if re.match(r"error: job id .* not found", stderr):
            return False

        if not stdout:
            return "ERRORED"

        # Read the qacct stdout into dictionary stdout_dict
        for line in stdout.splitlines():
            line_split = line.split()
            if len(line_split) > 1:
                if line_split[0] == "failed":
                    if not line_split[1].isdigit():
                        return "ERRORED"
                    elif not int(line_split[1]) == 0:
                        return "ERRORED"
        return True


class DaskWorker(Worker):
    """A worker to execute in parallel using Dask.distributed.
    This is an experimental implementation with limited testing.
    """

    def __init__(self, **kwargs):
        """Initialize Worker."""
        super().__init__()
        try:
            from dask.distributed import Client  # noqa: F401
        except ImportError:
            logger.critical("Please instiall Dask distributed.")
            raise
        self.client = None
        self.client_args = kwargs
        logger.debug("Initialize Dask")

    def run_el(self, runnable, rerun=False, **kwargs):
        """Run a task."""
        return self.exec_dask(runnable, rerun=rerun)

    async def exec_dask(self, runnable, rerun=False):
        """Run a task (coroutine wrapper)."""
        from dask.distributed import Client

        async with Client(**self.client_args, asynchronous=True) as client:
            if isinstance(runnable, TaskBase):
                future = client.submit(runnable._run, rerun)
                result = await future
            else:  # it could be tuple that includes pickle files with tasks and inputs
                ind, task_main_pkl, task_orig = runnable
                future = client.submit(load_and_run, task_main_pkl, ind, rerun)
                result = await future
        return result

    def close(self):
        """Finalize the internal pool of tasks."""
        pass


class PsijWorker(Worker):
    def __init__(self, **kwargs):
        """Initialize worker."""
        try:
            import psij
        except ImportError:
            logger.critical("Please install psij.")
            raise
        logger.debug("Initialize PsijWorker")

    def run_el(self, interface, rerun=False, **kwargs):
        """Run a task."""
        return self.exec_psij(interface, rerun=rerun)

    def make_spec(self, cmd=None, arg=None):
        spec = self.psij.JobSpec()
        spec.executable = cmd
        spec.arguments = arg
        spec.stdout_path = "/pydra/pydra/engine/demo.stdout"
        spec.stderr_path = "/pydra/pydra/engine/demo.stderr"

        return spec

    def make_job(self, spec, attributes):
        job = self.psij.Job()
        job.spec = spec
        return job

    async def exec_psij(self, runnable, rerun=False):
        import psij
        import pickle
<<<<<<< HEAD
        import os
        self.psij = psij
        jex = psij.JobExecutor.get_instance('slurm')
        
        if isinstance(runnable, TaskBase):
            cache_dir = runnable.cache_dir
            file_path = os.path.join(cache_dir, 'my_function.pkl')
            with open(file_path, 'wb') as file:
                pickle.dump(runnable._run, file)
            spec = self.make_spec("python3.9", ["/pydra/pydra/engine/run_pickled_function.py", file_path])
=======

        self.psij = psij
        jex = psij.JobExecutor.get_instance("slurm")

        if isinstance(runnable, TaskBase):
            with open("/pydra/pydra/engine/my_function.pkl", "wb") as file:
                pickle.dump(runnable._run, file)
            spec = self.make_spec(
                "python3.9", ["/pydra/pydra/engine/run_pickled_function.py"]
            )
>>>>>>> 942a68d9
        else:  # it could be tuple that includes pickle files with tasks and inputs
            cache_dir = runnable[-1].cache_dir
            file_path_1 = os.path.join(cache_dir, 'my_function.pkl')
            file_path_2 = os.path.join(cache_dir, 'taskmain.pkl')
            file_path_3 = os.path.join(cache_dir, 'ind.pkl')
            ind, task_main_pkl, task_orig = runnable
<<<<<<< HEAD
            with open(file_path_1, 'wb') as file:
                pickle.dump(load_and_run, file)
            with open(file_path_2, 'wb') as file:
                pickle.dump(task_main_pkl, file)
            with open(file_path_3, 'wb') as file:
                pickle.dump(ind, file)
            spec = self.make_spec("python3.9", ["/pydra/pydra/engine/run_pickled_function_2.py", file_path_1, file_path_2, file_path_3])
=======
            with open("/pydra/pydra/engine/my_function.pkl", "wb") as file:
                pickle.dump(load_and_run, file)
            with open("/pydra/pydra/engine/taskmain.pkl", "wb") as file:
                pickle.dump(task_main_pkl, file)
            with open("/pydra/pydra/engine/ind.pkl", "wb") as file:
                pickle.dump(ind, file)
            spec = self.make_spec(
                "python3.9", ["/pydra/pydra/engine/run_pickled_function_2.py"]
            )
>>>>>>> 942a68d9

        job = self.make_job(spec, None)
        jex.submit(job)
        job.wait()

        return

    def close(self):
        """Finalize the internal pool of tasks."""
        pass


WORKERS = {
    "serial": SerialWorker,
    "cf": ConcurrentFuturesWorker,
    "slurm": SlurmWorker,
    "dask": DaskWorker,
    "sge": SGEWorker,
    "psij": PsijWorker,
}<|MERGE_RESOLUTION|>--- conflicted
+++ resolved
@@ -923,7 +923,6 @@
     async def exec_psij(self, runnable, rerun=False):
         import psij
         import pickle
-<<<<<<< HEAD
         import os
         self.psij = psij
         jex = psij.JobExecutor.get_instance('slurm')
@@ -934,25 +933,12 @@
             with open(file_path, 'wb') as file:
                 pickle.dump(runnable._run, file)
             spec = self.make_spec("python3.9", ["/pydra/pydra/engine/run_pickled_function.py", file_path])
-=======
-
-        self.psij = psij
-        jex = psij.JobExecutor.get_instance("slurm")
-
-        if isinstance(runnable, TaskBase):
-            with open("/pydra/pydra/engine/my_function.pkl", "wb") as file:
-                pickle.dump(runnable._run, file)
-            spec = self.make_spec(
-                "python3.9", ["/pydra/pydra/engine/run_pickled_function.py"]
-            )
->>>>>>> 942a68d9
         else:  # it could be tuple that includes pickle files with tasks and inputs
             cache_dir = runnable[-1].cache_dir
             file_path_1 = os.path.join(cache_dir, 'my_function.pkl')
             file_path_2 = os.path.join(cache_dir, 'taskmain.pkl')
             file_path_3 = os.path.join(cache_dir, 'ind.pkl')
             ind, task_main_pkl, task_orig = runnable
-<<<<<<< HEAD
             with open(file_path_1, 'wb') as file:
                 pickle.dump(load_and_run, file)
             with open(file_path_2, 'wb') as file:
@@ -960,17 +946,6 @@
             with open(file_path_3, 'wb') as file:
                 pickle.dump(ind, file)
             spec = self.make_spec("python3.9", ["/pydra/pydra/engine/run_pickled_function_2.py", file_path_1, file_path_2, file_path_3])
-=======
-            with open("/pydra/pydra/engine/my_function.pkl", "wb") as file:
-                pickle.dump(load_and_run, file)
-            with open("/pydra/pydra/engine/taskmain.pkl", "wb") as file:
-                pickle.dump(task_main_pkl, file)
-            with open("/pydra/pydra/engine/ind.pkl", "wb") as file:
-                pickle.dump(ind, file)
-            spec = self.make_spec(
-                "python3.9", ["/pydra/pydra/engine/run_pickled_function_2.py"]
-            )
->>>>>>> 942a68d9
 
         job = self.make_job(spec, None)
         jex.submit(job)
