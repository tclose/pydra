import pytest
import shutil
import time

from .utils import add2, add2_wait, multiply
from ..submitter import Submitter
from ..core import Workflow
from ... import mark


Plugins = ["cf"]


<<<<<<< HEAD
=======
@mark.task
def double(x):
    return x * 2


@mark.task
def multiply(x, y):
    return x * y


@mark.task
def add2(x):
    if x == 1 or x == 12:
        time.sleep(1)
    return x + 2


@mark.task
def add2_wait(x):
    time.sleep(3)
    return x + 2


>>>>>>> 69ab2200
@pytest.mark.parametrize("plugin", Plugins)
def test_wf_1(plugin):
    """ workflow with one task and no splitter"""
    wf = Workflow(name="wf_1", input_spec=["x"])
    wf.add(add2(name="add2", x=wf.lzin.x))
    wf.set_output([("out", wf.add2.lzout.out)])
    wf.inputs.x = 2
    wf.plugin = plugin

    with Submitter(plugin=plugin) as sub:
        sub(wf)

    results = wf.result()
    assert 4 == results.output.out
    assert wf.output_dir.exists()


@pytest.mark.parametrize("plugin", Plugins)
def test_wf_1_call_subm(plugin):
    """using wf.__call_ with submitter"""
    wf = Workflow(name="wf_1", input_spec=["x"])
    wf.add(add2(name="add2", x=wf.lzin.x))
    wf.set_output([("out", wf.add2.lzout.out)])
    wf.inputs.x = 2
    wf.plugin = plugin

    with Submitter(plugin=plugin) as sub:
        wf(submitter=sub)

    results = wf.result()
    assert 4 == results.output.out
    assert wf.output_dir.exists()


@pytest.mark.parametrize("plugin", Plugins)
def test_wf_1_call_plug(plugin):
    """using wf.__call_ with plugin"""
    wf = Workflow(name="wf_1", input_spec=["x"])
    wf.add(add2(name="add2", x=wf.lzin.x))
    wf.set_output([("out", wf.add2.lzout.out)])
    wf.inputs.x = 2
    wf.plugin = plugin

    wf(plugin=plugin)

    results = wf.result()
    assert 4 == results.output.out
    assert wf.output_dir.exists()


@pytest.mark.parametrize("plugin", Plugins)
def test_wf_1_call_exception(plugin):
    """using wf.__call_ with plugin and submitter - should raise an exception"""
    wf = Workflow(name="wf_1", input_spec=["x"])
    wf.add(add2(name="add2", x=wf.lzin.x))
    wf.set_output([("out", wf.add2.lzout.out)])
    wf.inputs.x = 2
    wf.plugin = plugin

    with Submitter(plugin=plugin) as sub:
        with pytest.raises(Exception) as e:
            wf(submitter=sub, plugin=plugin)
        assert "Specify submitter OR plugin" in str(e.value)


@pytest.mark.parametrize("plugin", Plugins)
def test_wf_2(plugin):
    """ workflow with 2 tasks, no splitter"""
    wf = Workflow(name="wf_2", input_spec=["x", "y"])
    wf.add(multiply(name="mult", x=wf.lzin.x, y=wf.lzin.y))
    wf.add(add2(name="add2", x=wf.mult.lzout.out))
    wf.set_output([("out", wf.add2.lzout.out)])
    wf.inputs.x = 2
    wf.inputs.y = 3
    wf.plugin = plugin

    with Submitter(plugin=plugin) as sub:
        sub(wf)

    assert wf.output_dir.exists()
    results = wf.result()
    assert 8 == results.output.out


@pytest.mark.parametrize("plugin", Plugins)
def test_wf_2a(plugin):
    """ workflow with 2 tasks, no splitter
        creating add2_task first (before calling add method),
    """
    wf = Workflow(name="wf_2", input_spec=["x", "y"])
    wf.add(multiply(name="mult", x=wf.lzin.x, y=wf.lzin.y))
    add2_task = add2(name="add2")
    add2_task.inputs.x = wf.mult.lzout.out
    wf.add(add2_task)
    wf.set_output([("out", wf.add2.lzout.out)])
    wf.inputs.x = 2
    wf.inputs.y = 3
    wf.plugin = plugin

    with Submitter(plugin=plugin) as sub:
        sub(wf)

    results = wf.result()
    assert 8 == results.output.out
    assert wf.output_dir.exists()


@pytest.mark.parametrize("plugin", Plugins)
def test_wf_2b(plugin):
    """ workflow with 2 tasks, no splitter
        creating add2_task first (before calling add method),
        adding inputs.x after add method
    """
    wf = Workflow(name="wf_2", input_spec=["x", "y"])
    wf.add(multiply(name="mult", x=wf.lzin.x, y=wf.lzin.y))
    add2_task = add2(name="add2")
    wf.add(add2_task)
    add2_task.inputs.x = wf.mult.lzout.out
    wf.set_output([("out", wf.add2.lzout.out)])
    wf.inputs.x = 2
    wf.inputs.y = 3
    wf.plugin = plugin

    with Submitter(plugin=plugin) as sub:
        sub(wf)

    results = wf.result()
    assert 8 == results.output.out

    assert wf.output_dir.exists()


@pytest.mark.parametrize("plugin", Plugins)
def test_wf_st_1(plugin):
    """ Workflow with one task, a splitter for the workflow"""
    wf = Workflow(name="wf_spl_1", input_spec=["x"])
    wf.add(add2(name="add2", x=wf.lzin.x))

    wf.split(("x"))
    wf.inputs.x = [1, 2]
    wf.set_output([("out", wf.add2.lzout.out)])
    wf.plugin = plugin

    with Submitter(plugin=plugin) as sub:
        sub(wf)

    results = wf.result()
    # expected: [({"test7.x": 1}, 3), ({"test7.x": 2}, 4)]
    assert results[0].output.out == 3
    assert results[1].output.out == 4
    # checking all directories
    assert wf.output_dir
    for odir in wf.output_dir:
        assert odir.exists()


@pytest.mark.parametrize("plugin", Plugins)
def test_wf_st_1_call_subm(plugin):
    """ Workflow with one task, a splitter for the workflow"""
    wf = Workflow(name="wf_spl_1", input_spec=["x"])
    wf.add(add2(name="add2", x=wf.lzin.x))

    wf.split(("x"))
    wf.inputs.x = [1, 2]
    wf.set_output([("out", wf.add2.lzout.out)])
    wf.plugin = plugin

    with Submitter(plugin=plugin) as sub:
        wf(submitter=sub)

    results = wf.result()
    # expected: [({"test7.x": 1}, 3), ({"test7.x": 2}, 4)]
    assert results[0].output.out == 3
    assert results[1].output.out == 4
    # checking all directories
    assert wf.output_dir
    for odir in wf.output_dir:
        assert odir.exists()


@pytest.mark.parametrize("plugin", Plugins)
def test_wf_st_1_call_plug(plugin):
    """ Workflow with one task, a splitter for the workflow"""
    wf = Workflow(name="wf_spl_1", input_spec=["x"])
    wf.add(add2(name="add2", x=wf.lzin.x))

    wf.split(("x"))
    wf.inputs.x = [1, 2]
    wf.set_output([("out", wf.add2.lzout.out)])
    wf.plugin = plugin

    wf(plugin=plugin)

    results = wf.result()
    # expected: [({"test7.x": 1}, 3), ({"test7.x": 2}, 4)]
    assert results[0].output.out == 3
    assert results[1].output.out == 4
    # checking all directories
    assert wf.output_dir
    for odir in wf.output_dir:
        assert odir.exists()


@pytest.mark.parametrize("plugin", Plugins)
def test_wf_ndst_1(plugin):
    """ workflow with one task, a splitter on the task level"""
    wf = Workflow(name="wf_spl_1", input_spec=["x"])
    wf.add(add2(name="add2", x=wf.lzin.x).split("x"))
    wf.inputs.x = [1, 2]
    wf.set_output([("out", wf.add2.lzout.out)])
    wf.plugin = plugin

    with Submitter(plugin=plugin) as sub:
        sub(wf)

    results = wf.result()
    # expected: [({"test7.x": 1}, 3), ({"test7.x": 2}, 4)]
    assert results.output.out == [3, 4]
    assert wf.output_dir.exists()


@pytest.mark.parametrize("plugin", Plugins)
def test_wf_ndst_updatespl_1(plugin):
    """ workflow with one task,
        a splitter on the task level is added *after* calling add
    """
    wf = Workflow(name="wf_spl_1", input_spec=["x"])
    wf.add(add2(name="add2", x=wf.lzin.x))
    wf.inputs.x = [1, 2]
    wf.set_output([("out", wf.add2.lzout.out)])
    wf.plugin = plugin
    wf.add2.split("x")

    with Submitter(plugin=plugin) as sub:
        sub(wf)

    results = wf.result()
    # expected: [({"test7.x": 1}, 3), ({"test7.x": 2}, 4)]
    assert results.output.out == [3, 4]
    assert wf.output_dir.exists()

    assert wf.output_dir.exists()


@pytest.mark.parametrize("plugin", Plugins)
def test_wf_ndst_updatespl_1a(plugin):
    """ workflow with one task (initialize before calling add),
        a splitter on the task level is added *after* calling add
    """
    wf = Workflow(name="wf_spl_1", input_spec=["x"])
    task_add2 = add2(name="add2", x=wf.lzin.x)
    wf.add(task_add2)
    task_add2.split("x")
    wf.inputs.x = [1, 2]
    wf.set_output([("out", wf.add2.lzout.out)])
    wf.plugin = plugin

    with Submitter(plugin=plugin) as sub:
        sub(wf)

    results = wf.result()
    # expected: [({"test7.x": 1}, 3), ({"test7.x": 2}, 4)]
    assert results.output.out == [3, 4]
    assert wf.output_dir.exists()

    assert wf.output_dir.exists()


@pytest.mark.parametrize("plugin", Plugins)
def test_wf_ndst_updateinp_1(plugin):
    """ workflow with one task,
        a splitter on the task level,
        updating input of the task after calling add
    """
    wf = Workflow(name="wf_spl_1", input_spec=["x", "y"])
    wf.add(add2(name="add2", x=wf.lzin.x))
    wf.inputs.x = [1, 2]
    wf.inputs.y = [11, 12]
    wf.set_output([("out", wf.add2.lzout.out)])
    wf.plugin = plugin
    wf.add2.split("x")
    wf.add2.inputs.x = wf.lzin.y

    with Submitter(plugin=plugin) as sub:
        sub(wf)

    results = wf.result()
    assert results.output.out == [13, 14]
    assert wf.output_dir.exists()

    assert wf.output_dir.exists()


@pytest.mark.parametrize("plugin", Plugins)
def test_wf_st_2(plugin):
    """ workflow with one task, splitters and combiner for workflow"""
    wf = Workflow(name="wf_st_2", input_spec=["x"])
    wf.add(add2(name="add2", x=wf.lzin.x))

    wf.split(("x")).combine(combiner="x")
    wf.inputs.x = [1, 2]
    wf.set_output([("out", wf.add2.lzout.out)])
    wf.plugin = plugin

    with Submitter(plugin=plugin) as sub:
        sub(wf)

    results = wf.result()
    # expected: [[({"test7.x": 1}, 3), ({"test7.x": 2}, 4)]]
    assert results[0][0].output.out == 3
    assert results[0][1].output.out == 4
    # checking all directories
    assert wf.output_dir
    for odir in wf.output_dir:
        assert odir.exists()


@pytest.mark.parametrize("plugin", Plugins)
def test_wf_ndst_2(plugin):
    """ workflow with one task, splitters and combiner on the task level"""
    wf = Workflow(name="wf_ndst_2", input_spec=["x"])
    wf.add(add2(name="add2", x=wf.lzin.x).split("x").combine(combiner="x"))
    wf.inputs.x = [1, 2]
    wf.set_output([("out", wf.add2.lzout.out)])
    wf.plugin = plugin

    with Submitter(plugin=plugin) as sub:
        sub(wf)

    results = wf.result()
    # expected: [[({"test7.x": 1}, 3), ({"test7.x": 2}, 4)]]
    assert results.output.out[0] == [3, 4]
    assert wf.output_dir.exists()


# workflows with structures A -> B


@pytest.mark.parametrize("plugin", Plugins)
def test_wf_st_3(plugin):
    """ workflow with 2 tasks, splitter on wf level"""
    wf = Workflow(name="wf_st_3", input_spec=["x", "y"])
    wf.add(multiply(name="mult", x=wf.lzin.x, y=wf.lzin.y))
    wf.add(add2(name="add2", x=wf.mult.lzout.out))
    wf.inputs.x = [1, 2]
    wf.inputs.y = [11, 12]
    wf.split(("x", "y"))
    wf.set_output([("out", wf.add2.lzout.out)])
    wf.plugin = plugin

    with Submitter(plugin=plugin) as sub:
        sub(wf)

    results = wf.result()
    # expected: [({"test7.x": 1, "test7.y": 11}, 13), ({"test7.x": 2, "test.y": 12}, 26)]
    assert results[0].output.out == 13
    assert results[1].output.out == 26
    # checking all directories
    assert wf.output_dir
    for odir in wf.output_dir:
        assert odir.exists()


@pytest.mark.parametrize("plugin", Plugins)
def test_wf_ndst_3(plugin):
    """Test workflow with 2 tasks, splitter on a task level"""
    wf = Workflow(name="wf_ndst_3", input_spec=["x", "y"])
    wf.add(multiply(name="mult", x=wf.lzin.x, y=wf.lzin.y).split(("x", "y")))
    wf.add(add2(name="add2", x=wf.mult.lzout.out))
    wf.inputs.x = [1, 2]
    wf.inputs.y = [11, 12]
    wf.set_output([("out", wf.add2.lzout.out)])
    wf.plugin = plugin

    with Submitter(plugin=plugin) as sub:
        sub(wf)

    results = wf.result()
    # expected: [({"test7.x": 1, "test7.y": 11}, 13), ({"test7.x": 2, "test.y": 12}, 26)]
    assert results.output.out == [13, 26]
    # checking the output directory
    assert wf.output_dir.exists()


@pytest.mark.parametrize("plugin", Plugins)
def test_wf_st_4(plugin):
    """ workflow with two tasks, scalar splitter and combiner for the workflow"""
    wf = Workflow(name="wf_st_4", input_spec=["x", "y"])
    wf.add(multiply(name="mult", x=wf.lzin.x, y=wf.lzin.y))
    wf.add(add2(name="add2", x=wf.mult.lzout.out))

    wf.split(("x", "y"), x=[1, 2], y=[11, 12])
    wf.combine("x")
    wf.set_output([("out", wf.add2.lzout.out)])
    wf.plugin = plugin

    with Submitter(plugin=plugin) as sub:
        sub(wf)

    results = wf.result()
    # expected: [
    #     [({"test7.x": 1, "test7.y": 11}, 13), ({"test7.x": 2, "test.y": 12}, 26)]
    # ]
    assert results[0][0].output.out == 13
    assert results[0][1].output.out == 26
    # checking all directories
    assert wf.output_dir
    for odir in wf.output_dir:
        assert odir.exists()


@pytest.mark.parametrize("plugin", Plugins)
def test_wf_ndst_4(plugin):
    """ workflow with two tasks, scalar splitter and combiner on tasks level"""
    wf = Workflow(name="wf_ndst_4", input_spec=["a", "b"])
    wf.add(multiply(name="mult", x=wf.lzin.a, y=wf.lzin.b).split(("x", "y")))
    wf.add(add2(name="add2", x=wf.mult.lzout.out).combine("mult.x"))

    wf.set_output([("out", wf.add2.lzout.out)])
    wf.plugin = plugin
    wf.inputs.a = [1, 2]
    wf.inputs.b = [11, 12]

    with Submitter(plugin=plugin) as sub:
        sub(wf)

    results = wf.result()
    # expected: [
    #     [({"test7.x": 1, "test7.y": 11}, 13), ({"test7.x": 2, "test.y": 12}, 26)]
    # ]
    assert results.output.out[0] == [13, 26]
    # checking the output directory
    assert wf.output_dir.exists()


@pytest.mark.parametrize("plugin", Plugins)
def test_wf_st_5(plugin):
    """ workflow with two tasks, outer splitter and combiner for the workflow"""
    wf = Workflow(name="wf_st_5", input_spec=["x", "y"])
    wf.add(multiply(name="mult", x=wf.lzin.x, y=wf.lzin.y))
    wf.add(add2(name="add2", x=wf.mult.lzout.out))

    wf.split(["x", "y"], x=[1, 2], y=[11, 12])
    wf.combine("x")
    wf.set_output([("out", wf.add2.lzout.out)])
    wf.plugin = plugin

    with Submitter(plugin=plugin) as sub:
        sub(wf)

    results = wf.result()
    assert results[0][0].output.out == 13
    assert results[0][1].output.out == 24
    assert results[1][0].output.out == 14
    assert results[1][1].output.out == 26
    # checking all directories
    assert wf.output_dir
    for odir in wf.output_dir:
        assert odir.exists()


@pytest.mark.parametrize("plugin", Plugins)
def test_wf_ndst_5(plugin):
    """ workflow with two tasks, outer splitter and combiner on tasks level"""
    wf = Workflow(name="wf_ndst_5", input_spec=["x", "y"])
    wf.add(multiply(name="mult", x=wf.lzin.x, y=wf.lzin.y).split(["x", "y"]))
    wf.add(add2(name="add2", x=wf.mult.lzout.out).combine("mult.x"))
    wf.inputs.x = [1, 2]
    wf.inputs.y = [11, 12]
    wf.set_output([("out", wf.add2.lzout.out)])
    wf.plugin = plugin

    with Submitter(plugin=plugin) as sub:
        sub(wf)

    results = wf.result()
    assert results.output.out[0] == [13, 24]
    assert results.output.out[1] == [14, 26]
    # checking the output directory
    assert wf.output_dir.exists()


# workflows with structures A -> C, B -> C


@pytest.mark.parametrize("plugin", Plugins)
def test_wf_st_6(plugin):
    """ workflow with three tasks, third one connected to two previous tasks,
        splitter on the workflow level
    """
    wf = Workflow(name="wf_st_6", input_spec=["x", "y"])
    wf.add(add2(name="add2x", x=wf.lzin.x))
    wf.add(add2(name="add2y", x=wf.lzin.y))
    wf.add(multiply(name="mult", x=wf.add2x.lzout.out, y=wf.add2y.lzout.out))
    wf.split(["x", "y"], x=[1, 2, 3], y=[11, 12])

    wf.set_output([("out", wf.mult.lzout.out)])
    wf.plugin = plugin

    with Submitter(plugin=plugin) as sub:
        sub(wf)

    results = wf.result()
    assert len(results) == 6
    assert results[0].output.out == 39
    assert results[1].output.out == 42
    assert results[5].output.out == 70
    # checking all directories
    assert wf.output_dir
    for odir in wf.output_dir:
        assert odir.exists()


@pytest.mark.parametrize("plugin", Plugins)
def test_wf_ndst_6(plugin):
    """ workflow with three tasks, third one connected to two previous tasks,
        splitter on the tasks levels
    """
    wf = Workflow(name="wf_ndst_6", input_spec=["x", "y"])
    wf.add(add2(name="add2x", x=wf.lzin.x).split("x"))
    wf.add(add2(name="add2y", x=wf.lzin.y).split("x"))
    wf.add(multiply(name="mult", x=wf.add2x.lzout.out, y=wf.add2y.lzout.out))
    wf.inputs.x = [1, 2, 3]
    wf.inputs.y = [11, 12]
    wf.set_output([("out", wf.mult.lzout.out)])
    wf.plugin = plugin

    with Submitter(plugin=plugin) as sub:
        sub(wf)

    results = wf.result()
    assert len(results.output.out) == 6
    assert results.output.out == [39, 42, 52, 56, 65, 70]
    # checking the output directory
    assert wf.output_dir.exists()


@pytest.mark.parametrize("plugin", Plugins)
def test_wf_st_7(plugin):
    """ workflow with three tasks, third one connected to two previous tasks,
        splitter and partial combiner on the workflow level
    """
    wf = Workflow(name="wf_st_7", input_spec=["x", "y"])
    wf.add(add2(name="add2x", x=wf.lzin.x))
    wf.add(add2(name="add2y", x=wf.lzin.y))
    wf.add(multiply(name="mult", x=wf.add2x.lzout.out, y=wf.add2y.lzout.out))
    wf.split(["x", "y"], x=[1, 2, 3], y=[11, 12]).combine("x")

    wf.set_output([("out", wf.mult.lzout.out)])
    wf.plugin = plugin

    with Submitter(plugin=plugin) as sub:
        sub(wf)

    results = wf.result()
    assert len(results) == 2
    assert results[0][0].output.out == 39
    assert results[0][1].output.out == 52
    assert results[0][2].output.out == 65
    assert results[1][0].output.out == 42
    assert results[1][1].output.out == 56
    assert results[1][2].output.out == 70
    # checking all directories
    assert wf.output_dir
    for odir in wf.output_dir:
        assert odir.exists()


@pytest.mark.parametrize("plugin", Plugins)
def test_wf_ndst_7(plugin):
    """ workflow with three tasks, third one connected to two previous tasks,
        splitter and partial combiner on the tasks levels
    """
    wf = Workflow(name="wf_ndst_7", input_spec=["x", "y"])
    wf.add(add2(name="add2x", x=wf.lzin.x).split("x"))
    wf.add(add2(name="add2y", x=wf.lzin.y).split("x"))
    wf.add(
        multiply(name="mult", x=wf.add2x.lzout.out, y=wf.add2y.lzout.out).combine(
            "add2x.x"
        )
    )
    wf.inputs.x = [1, 2, 3]
    wf.inputs.y = [11, 12]
    wf.set_output([("out", wf.mult.lzout.out)])
    wf.plugin = plugin

    with Submitter(plugin=plugin) as sub:
        sub(wf)

    results = wf.result()
    assert len(results.output.out) == 2
    assert results.output.out[0] == [39, 52, 65]
    assert results.output.out[1] == [42, 56, 70]
    # checking the output directory
    assert wf.output_dir.exists()


@pytest.mark.parametrize("plugin", Plugins)
def test_wf_st_8(plugin):
    """ workflow with three tasks, third one connected to two previous tasks,
        splitter and partial combiner (from the second task) on the workflow level
    """
    wf = Workflow(name="wf_st_8", input_spec=["x", "y"])
    wf.add(add2(name="add2x", x=wf.lzin.x))
    wf.add(add2(name="add2y", x=wf.lzin.y))
    wf.add(multiply(name="mult", x=wf.add2x.lzout.out, y=wf.add2y.lzout.out))
    wf.split(["x", "y"], x=[1, 2, 3], y=[11, 12]).combine("y")

    wf.set_output([("out", wf.mult.lzout.out)])
    wf.plugin = plugin

    with Submitter(plugin=plugin) as sub:
        sub(wf)

    results = wf.result()
    assert len(results) == 3
    assert results[0][0].output.out == 39
    assert results[0][1].output.out == 42
    assert results[1][0].output.out == 52
    assert results[1][1].output.out == 56
    assert results[2][0].output.out == 65
    assert results[2][1].output.out == 70
    # checking all directories
    assert wf.output_dir
    for odir in wf.output_dir:
        assert odir.exists()


@pytest.mark.parametrize("plugin", Plugins)
def test_wf_ndst_8(plugin):
    """ workflow with three tasks, third one connected to two previous tasks,
        splitter and partial combiner (from the second task) on the tasks levels
    """
    wf = Workflow(name="wf_ndst_8", input_spec=["x", "y"])
    wf.add(add2(name="add2x", x=wf.lzin.x).split("x"))
    wf.add(add2(name="add2y", x=wf.lzin.y).split("x"))
    wf.add(
        multiply(name="mult", x=wf.add2x.lzout.out, y=wf.add2y.lzout.out).combine(
            "add2y.x"
        )
    )
    wf.inputs.x = [1, 2, 3]
    wf.inputs.y = [11, 12]
    wf.set_output([("out", wf.mult.lzout.out)])
    wf.plugin = plugin

    with Submitter(plugin=plugin) as sub:
        sub(wf)

    results = wf.result()
    assert len(results.output.out) == 3
    assert results.output.out[0] == [39, 42]
    assert results.output.out[1] == [52, 56]
    assert results.output.out[2] == [65, 70]
    # checking the output directory
    assert wf.output_dir.exists()


@pytest.mark.parametrize("plugin", Plugins)
def test_wf_st_9(plugin):
    """ workflow with three tasks, third one connected to two previous tasks,
        splitter and full combiner on the workflow level
    """
    wf = Workflow(name="wf_st_9", input_spec=["x", "y"])
    wf.add(add2(name="add2x", x=wf.lzin.x))
    wf.add(add2(name="add2y", x=wf.lzin.y))
    wf.add(multiply(name="mult", x=wf.add2x.lzout.out, y=wf.add2y.lzout.out))
    wf.split(["x", "y"], x=[1, 2, 3], y=[11, 12]).combine(["x", "y"])
    wf.set_output([("out", wf.mult.lzout.out)])
    wf.plugin = plugin

    with Submitter(plugin=plugin) as sub:
        sub(wf)

    results = wf.result()
    assert len(results) == 1
    assert results[0][0].output.out == 39
    assert results[0][1].output.out == 42
    assert results[0][2].output.out == 52
    assert results[0][3].output.out == 56
    assert results[0][4].output.out == 65
    assert results[0][5].output.out == 70
    # checking all directories
    assert wf.output_dir
    for odir in wf.output_dir:
        assert odir.exists()


@pytest.mark.parametrize("plugin", Plugins)
def test_wf_ndst_9(plugin):
    """ workflow with three tasks, third one connected to two previous tasks,
        splitter and full combiner on the tasks levels
    """
    wf = Workflow(name="wf_ndst_9", input_spec=["x", "y"])
    wf.add(add2(name="add2x", x=wf.lzin.x).split("x"))
    wf.add(add2(name="add2y", x=wf.lzin.y).split("x"))
    wf.add(
        multiply(name="mult", x=wf.add2x.lzout.out, y=wf.add2y.lzout.out).combine(
            ["add2x.x", "add2y.x"]
        )
    )
    wf.inputs.x = [1, 2, 3]
    wf.inputs.y = [11, 12]
    wf.set_output([("out", wf.mult.lzout.out)])
    wf.plugin = plugin

    with Submitter(plugin=plugin) as sub:
        sub(wf)
    # assert wf.output_dir.exists()
    results = wf.result()

    assert len(results.output.out) == 1
    assert results.output.out == [[39, 42, 52, 56, 65, 70]]
    # checking the output directory
    assert wf.output_dir.exists()


# workflow that have some single values as the input


@pytest.mark.parametrize("plugin", Plugins)
def test_wf_st_singl_1(plugin):
    """ workflow with two tasks, only one input is in the splitter and combiner"""
    wf = Workflow(name="wf_st_5", input_spec=["x", "y"])
    wf.add(multiply(name="mult", x=wf.lzin.x, y=wf.lzin.y))
    wf.add(add2(name="add2", x=wf.mult.lzout.out))

    wf.split("x", x=[1, 2], y=11)
    wf.combine("x")
    wf.set_output([("out", wf.add2.lzout.out)])
    wf.plugin = plugin

    with Submitter(plugin=plugin) as sub:
        sub(wf)

    results = wf.result()
    assert results[0][0].output.out == 13
    assert results[0][1].output.out == 24
    # checking all directories
    assert wf.output_dir
    for odir in wf.output_dir:
        assert odir.exists()


@pytest.mark.parametrize("plugin", Plugins)
def test_wf_ndst_singl_1(plugin):
    """ workflow with two tasks, outer splitter and combiner on tasks level;
        only one input is part of the splitter, the other is a single value
    """
    wf = Workflow(name="wf_ndst_5", input_spec=["x", "y"])
    wf.add(multiply(name="mult", x=wf.lzin.x, y=wf.lzin.y).split("x"))
    wf.add(add2(name="add2", x=wf.mult.lzout.out).combine("mult.x"))
    wf.inputs.x = [1, 2]
    wf.inputs.y = 11
    wf.set_output([("out", wf.add2.lzout.out)])
    wf.plugin = plugin

    with Submitter(plugin=plugin) as sub:
        sub(wf)

    results = wf.result()
    assert results.output.out[0] == [13, 24]
    # checking the output directory
    assert wf.output_dir.exists()


@pytest.mark.parametrize("plugin", Plugins)
def test_wf_st_singl_2(plugin):
    """ workflow with three tasks, third one connected to two previous tasks,
        splitter on the workflow level
        only one input is part of the splitter, the other is a single value
    """
    wf = Workflow(name="wf_st_6", input_spec=["x", "y"])
    wf.add(add2(name="add2x", x=wf.lzin.x))
    wf.add(add2(name="add2y", x=wf.lzin.y))
    wf.add(multiply(name="mult", x=wf.add2x.lzout.out, y=wf.add2y.lzout.out))
    wf.split("x", x=[1, 2, 3], y=11)

    wf.set_output([("out", wf.mult.lzout.out)])
    wf.plugin = plugin

    with Submitter(plugin=plugin) as sub:
        sub(wf)

    results = wf.result()
    assert len(results) == 3
    assert results[0].output.out == 39
    assert results[1].output.out == 52
    assert results[2].output.out == 65
    # checking all directories
    assert wf.output_dir
    for odir in wf.output_dir:
        assert odir.exists()


@pytest.mark.parametrize("plugin", Plugins)
def test_wf_ndst_singl_2(plugin):
    """ workflow with three tasks, third one connected to two previous tasks,
        splitter on the tasks levels
        only one input is part of the splitter, the other is a single value
    """
    wf = Workflow(name="wf_ndst_6", input_spec=["x", "y"])
    wf.add(add2(name="add2x", x=wf.lzin.x).split("x"))
    wf.add(add2(name="add2y", x=wf.lzin.y))
    wf.add(multiply(name="mult", x=wf.add2x.lzout.out, y=wf.add2y.lzout.out))
    wf.inputs.x = [1, 2, 3]
    wf.inputs.y = 11
    wf.set_output([("out", wf.mult.lzout.out)])
    wf.plugin = plugin

    with Submitter(plugin=plugin) as sub:
        sub(wf)

    results = wf.result()
    assert len(results.output.out) == 3
    assert results.output.out == [39, 52, 65]
    # checking the output directory
    assert wf.output_dir.exists()


# workflows with structures wf(A)


@pytest.mark.parametrize("plugin", Plugins)
def test_wfasnd_1(plugin):
    """ workflow as a node
        workflow-node with one task and no splitter
    """
    wfnd = Workflow(name="wfnd", input_spec=["x"])
    wfnd.add(add2(name="add2", x=wfnd.lzin.x))
    wfnd.set_output([("out", wfnd.add2.lzout.out)])
    wfnd.inputs.x = 2

    wf = Workflow(name="wf", input_spec=["x"])
    wf.add(wfnd)
    wf.set_output([("out", wf.wfnd.lzout.out)])
    wf.plugin = plugin

    with Submitter(plugin=plugin) as sub:
        sub(wf)

    results = wf.result()
    assert results.output.out == 4
    # checking the output directory
    assert wf.output_dir.exists()


@pytest.mark.parametrize("plugin", Plugins)
def test_wfasnd_wfinp_1(plugin):
    """ workflow as a node
        workflow-node with one task and no splitter
        input set for the main workflow
    """
    wf = Workflow(name="wf", input_spec=["x"])
    wfnd = Workflow(name="wfnd", input_spec=["x"], x=wf.lzin.x)
    wfnd.add(add2(name="add2", x=wfnd.lzin.x))
    wfnd.set_output([("out", wfnd.add2.lzout.out)])

    wf.add(wfnd)
    wf.inputs.x = 2
    wf.set_output([("out", wf.wfnd.lzout.out)])
    wf.plugin = plugin

    with Submitter(plugin=plugin) as sub:
        sub(wf)

    results = wf.result()
    assert results.output.out == 4
    # checking the output directory
    assert wf.output_dir.exists()


@pytest.mark.parametrize("plugin", Plugins)
def test_wfasnd_st_1(plugin):
    """ workflow as a node
        workflow-node with one task,
        splitter for wfnd
    """
    wfnd = Workflow(name="wfnd", input_spec=["x"])
    wfnd.add(add2(name="add2", x=wfnd.lzin.x))
    wfnd.set_output([("out", wfnd.add2.lzout.out)])
    wfnd.split("x")
    wfnd.inputs.x = [2, 4]

    wf = Workflow(name="wf", input_spec=["x"])
    wf.add(wfnd)
    wf.set_output([("out", wf.wfnd.lzout.out)])
    wf.plugin = plugin

    with Submitter(plugin=plugin) as sub:
        sub(wf)

    results = wf.result()
    assert results.output.out == [4, 6]
    # checking the output directory
    assert wf.output_dir.exists()


@pytest.mark.parametrize("plugin", Plugins)
def test_wfasnd_st_updatespl_1(plugin):
    """ workflow as a node
        workflow-node with one task,
        splitter for wfnd is set after add
    """
    wfnd = Workflow(name="wfnd", input_spec=["x"])
    wfnd.add(add2(name="add2", x=wfnd.lzin.x))
    wfnd.set_output([("out", wfnd.add2.lzout.out)])
    wfnd.inputs.x = [2, 4]

    wf = Workflow(name="wf", input_spec=["x"])
    wf.add(wfnd)
    wfnd.split("x")
    wf.set_output([("out", wf.wfnd.lzout.out)])
    wf.plugin = plugin

    with Submitter(plugin=plugin) as sub:
        sub(wf)

    results = wf.result()
    assert results.output.out == [4, 6]
    # checking the output directory
    assert wf.output_dir.exists()


@pytest.mark.parametrize("plugin", Plugins)
def test_wfasnd_ndst_1(plugin):
    """ workflow as a node
        workflow-node with one task,
        splitter for node
    """
    wfnd = Workflow(name="wfnd", input_spec=["x"])
    wfnd.add(add2(name="add2", x=wfnd.lzin.x).split("x"))
    wfnd.set_output([("out", wfnd.add2.lzout.out)])
    # TODO: without this the test is failing
    wfnd.plugin = plugin
    wfnd.inputs.x = [2, 4]

    wf = Workflow(name="wf", input_spec=["x"])
    wf.add(wfnd)
    wf.set_output([("out", wf.wfnd.lzout.out)])
    wf.plugin = plugin

    with Submitter(plugin=plugin) as sub:
        sub(wf)

    results = wf.result()
    assert results.output.out == [4, 6]
    # checking the output directory
    assert wf.output_dir.exists()


@pytest.mark.parametrize("plugin", Plugins)
def test_wfasnd_ndst_updatespl_1(plugin):
    """ workflow as a node
        workflow-node with one task,
        splitter for node added after add
    """
    wfnd = Workflow(name="wfnd", input_spec=["x"])
    wfnd.add(add2(name="add2", x=wfnd.lzin.x))
    wfnd.set_output([("out", wfnd.add2.lzout.out)])
    # TODO: without this the test is failing
    wfnd.plugin = plugin
    wfnd.inputs.x = [2, 4]

    wf = Workflow(name="wf", input_spec=["x"])
    wf.add(wfnd)
    wfnd.add2.split("x")
    wf.set_output([("out", wf.wfnd.lzout.out)])
    wf.plugin = plugin

    with Submitter(plugin=plugin) as sub:
        sub(wf)

    results = wf.result()
    assert results.output.out == [4, 6]
    # checking the output directory
    assert wf.output_dir.exists()


@pytest.mark.parametrize("plugin", Plugins)
def test_wfasnd_wfst_1(plugin):
    """ workflow as a node
        workflow-node with one task,
        splitter for the main workflow
    """
    wf = Workflow(name="wf", input_spec=["x"])
    wfnd = Workflow(name="wfnd", input_spec=["x"], x=wf.lzin.x)
    wfnd.add(add2(name="add2", x=wfnd.lzin.x))
    wfnd.set_output([("out", wfnd.add2.lzout.out)])

    wf.add(wfnd)
    wf.split("x")
    wf.inputs.x = [2, 4]
    wf.set_output([("out", wf.wfnd.lzout.out)])
    wf.plugin = plugin

    with Submitter(plugin=plugin) as sub:
        sub(wf)
    # assert wf.output_dir.exists()
    results = wf.result()
    assert results[0].output.out == 4
    assert results[1].output.out == 6
    # checking all directories
    assert wf.output_dir
    for odir in wf.output_dir:
        assert odir.exists()


# workflows with structures wf(A) -> B


@pytest.mark.parametrize("plugin", Plugins)
def test_wfasnd_st_2(plugin):
    """ workflow as a node,
        the main workflow has two tasks,
        splitter for wfnd
    """
    wfnd = Workflow(name="wfnd", input_spec=["x", "y"])
    wfnd.add(multiply(name="mult", x=wfnd.lzin.x, y=wfnd.lzin.y))
    wfnd.set_output([("out", wfnd.mult.lzout.out)])
    wfnd.split(("x", "y"))
    wfnd.inputs.x = [2, 4]
    wfnd.inputs.y = [1, 10]

    wf = Workflow(name="wf_st_3", input_spec=["x", "y"])
    wf.add(wfnd)
    wf.add(add2(name="add2", x=wf.wfnd.lzout.out))
    wf.set_output([("out", wf.add2.lzout.out)])
    wf.plugin = plugin

    with Submitter(plugin=plugin) as sub:
        sub(wf)
    # assert wf.output_dir.exists()
    results = wf.result()
    assert results.output.out == [4, 42]
    # checking the output directory
    assert wf.output_dir.exists()


@pytest.mark.parametrize("plugin", Plugins)
def test_wfasnd_wfst_2(plugin):
    """ workflow as a node,
        the main workflow has two tasks,
        splitter for the main workflow
    """
    wf = Workflow(name="wf_st_3", input_spec=["x", "y"])
    wfnd = Workflow(name="wfnd", input_spec=["x", "y"], x=wf.lzin.x, y=wf.lzin.y)
    wfnd.add(multiply(name="mult", x=wfnd.lzin.x, y=wfnd.lzin.y))
    wfnd.set_output([("out", wfnd.mult.lzout.out)])

    wf.add(wfnd)
    wf.add(add2(name="add2", x=wf.wfnd.lzout.out))
    wf.split(("x", "y"))
    wf.inputs.x = [2, 4]
    wf.inputs.y = [1, 10]
    wf.set_output([("out", wf.add2.lzout.out)])
    wf.plugin = plugin

    with Submitter(plugin=plugin) as sub:
        sub(wf)
    # assert wf.output_dir.exists()
    results = wf.result()
    assert results[0].output.out == 4
    assert results[1].output.out == 42
    # checking all directories
    assert wf.output_dir
    for odir in wf.output_dir:
        assert odir.exists()


# workflows with structures A -> wf(B)


@pytest.mark.parametrize("plugin", Plugins)
def test_wfasnd_ndst_3(plugin):
    """ workflow as the second node,
        the main workflow has two tasks,
        splitter for the first task
    """
    wf = Workflow(name="wf_st_3", input_spec=["x", "y"])
    wf.add(multiply(name="mult", x=wf.lzin.x, y=wf.lzin.y).split(("x", "y")))
    wf.inputs.x = [2, 4]
    wf.inputs.y = [1, 10]

    wfnd = Workflow(name="wfnd", input_spec=["x"], x=wf.mult.lzout.out)
    wfnd.add(add2(name="add2", x=wfnd.lzin.x))
    wfnd.set_output([("out", wfnd.add2.lzout.out)])
    wf.add(wfnd)

    wf.set_output([("out", wf.wfnd.lzout.out)])
    wf.plugin = plugin

    with Submitter(plugin=plugin) as sub:
        sub(wf)
    # assert wf.output_dir.exists()
    results = wf.result()
    assert results.output.out == [4, 42]
    # checking the output directory
    assert wf.output_dir.exists()


@pytest.mark.parametrize("plugin", Plugins)
def test_wfasnd_wfst_3(plugin):
    """ workflow as the second node,
        the main workflow has two tasks,
        splitter for the main workflow
    """
    wf = Workflow(name="wf_st_3", input_spec=["x", "y"])
    wf.add(multiply(name="mult", x=wf.lzin.x, y=wf.lzin.y))
    wf.inputs.x = [2, 4]
    wf.inputs.y = [1, 10]
    wf.split(("x", "y"))

    wfnd = Workflow(name="wfnd", input_spec=["x"], x=wf.mult.lzout.out)
    wfnd.add(add2(name="add2", x=wfnd.lzin.x))
    wfnd.set_output([("out", wfnd.add2.lzout.out)])
    wf.add(wfnd)

    wf.set_output([("out", wf.wfnd.lzout.out)])
    wf.plugin = plugin

    with Submitter(plugin=plugin) as sub:
        sub(wf)
    # assert wf.output_dir.exists()
    results = wf.result()
    assert results[0].output.out == 4
    assert results[1].output.out == 42
    # checking all directories
    assert wf.output_dir
    for odir in wf.output_dir:
        assert odir.exists()


# Testing caching


@pytest.mark.parametrize("plugin", Plugins)
def test_wf_nostate_cachedir(plugin, tmpdir):
    """ wf with provided cache_dir using pytest tmpdir"""
    cache_dir = tmpdir.mkdir("test_wf_cache_1")

    wf = Workflow(name="wf_2", input_spec=["x", "y"], cache_dir=cache_dir)
    wf.add(multiply(name="mult", x=wf.lzin.x, y=wf.lzin.y))
    wf.add(add2(name="add2", x=wf.mult.lzout.out))
    wf.set_output([("out", wf.add2.lzout.out)])
    wf.inputs.x = 2
    wf.inputs.y = 3
    wf.plugin = plugin

    with Submitter(plugin=plugin) as sub:
        sub(wf)

    assert wf.output_dir.exists()
    results = wf.result()
    assert 8 == results.output.out

    shutil.rmtree(cache_dir)


@pytest.mark.parametrize("plugin", Plugins)
def test_wf_nostate_cachedir_relativepath(tmpdir, plugin):
    """ wf with provided cache_dir as relative path"""
    tmpdir.chdir()
    cache_dir = "test_wf_cache_2"

    wf = Workflow(name="wf_2", input_spec=["x", "y"], cache_dir=cache_dir)
    wf.add(multiply(name="mult", x=wf.lzin.x, y=wf.lzin.y))
    wf.add(add2(name="add2", x=wf.mult.lzout.out))
    wf.set_output([("out", wf.add2.lzout.out)])
    wf.inputs.x = 2
    wf.inputs.y = 3
    wf.plugin = plugin

    with Submitter(plugin=plugin) as sub:
        sub(wf)

    assert wf.output_dir.exists()
    results = wf.result()
    assert 8 == results.output.out

    shutil.rmtree(cache_dir)


@pytest.mark.parametrize("plugin", Plugins)
def test_wf_nostate_cachelocations(plugin, tmpdir):
    """
    Two identical wfs with provided cache_dir;
    the second wf has cache_locations and should not recompute the results
    """
    cache_dir1 = tmpdir.mkdir("test_wf_cache3")
    cache_dir2 = tmpdir.mkdir("test_wf_cache4")

    wf1 = Workflow(name="wf", input_spec=["x", "y"], cache_dir=cache_dir1)
    wf1.add(multiply(name="mult", x=wf1.lzin.x, y=wf1.lzin.y))
    wf1.add(add2_wait(name="add2", x=wf1.mult.lzout.out))
    wf1.set_output([("out", wf1.add2.lzout.out)])
    wf1.inputs.x = 2
    wf1.inputs.y = 3
    wf1.plugin = plugin

    t0 = time.time()
    with Submitter(plugin=plugin) as sub:
        sub(wf1)
    t1 = time.time() - t0

    results1 = wf1.result()
    assert 8 == results1.output.out

    wf2 = Workflow(
        name="wf",
        input_spec=["x", "y"],
        cache_dir=cache_dir2,
        cache_locations=cache_dir1,
    )
    wf2.add(multiply(name="mult", x=wf2.lzin.x, y=wf2.lzin.y))
    wf2.add(add2_wait(name="add2", x=wf2.mult.lzout.out))
    wf2.set_output([("out", wf2.add2.lzout.out)])
    wf2.inputs.x = 2
    wf2.inputs.y = 3
    wf2.plugin = plugin

    t0 = time.time()
    with Submitter(plugin=plugin) as sub:
        sub(wf2)
    t2 = time.time() - t0

    results2 = wf2.result()
    assert 8 == results2.output.out

    # checking execution time
    assert t1 > 3
    assert t2 < 0.1

    # checking if the second wf didn't run again
    assert wf1.output_dir.exists()
    assert not wf2.output_dir.exists()


@pytest.mark.parametrize("plugin", Plugins)
def test_wf_state_cachelocations(plugin, tmpdir):
    """
    Two identical wfs (with states) with provided cache_dir;
    the second wf has cache_locations and should not recompute the results
    """
    cache_dir1 = tmpdir.mkdir("test_wf_cache3")
    cache_dir2 = tmpdir.mkdir("test_wf_cache4")

    wf1 = Workflow(name="wf", input_spec=["x", "y"], cache_dir=cache_dir1)
    wf1.add(multiply(name="mult", x=wf1.lzin.x, y=wf1.lzin.y))
    wf1.add(add2_wait(name="add2", x=wf1.mult.lzout.out))
    wf1.set_output([("out", wf1.add2.lzout.out)])
    wf1.inputs.x = [2, 20]
    wf1.inputs.y = [3, 4]
    wf1.split(splitter=("x", "y"))
    wf1.plugin = plugin

    t0 = time.time()
    with Submitter(plugin=plugin) as sub:
        sub(wf1)
    t1 = time.time() - t0

    results1 = wf1.result()
    assert results1[0].output.out == 8
    assert results1[1].output.out == 82

    wf2 = Workflow(
        name="wf",
        input_spec=["x", "y"],
        cache_dir=cache_dir2,
        cache_locations=cache_dir1,
    )
    wf2.add(multiply(name="mult", x=wf2.lzin.x, y=wf2.lzin.y))
    wf2.add(add2_wait(name="add2", x=wf2.mult.lzout.out))
    wf2.set_output([("out", wf2.add2.lzout.out)])
    wf2.inputs.x = [2, 20]
    wf2.inputs.y = [3, 4]
    wf2.split(splitter=("x", "y"))
    wf2.plugin = plugin

    t0 = time.time()
    with Submitter(plugin=plugin) as sub:
        sub(wf2)
    t2 = time.time() - t0

    results2 = wf2.result()
    assert results2[0].output.out == 8
    assert results2[1].output.out == 82

    # checking execution time
    assert t1 > 3
    assert t2 < 0.1

    # checking all directories
    assert wf1.output_dir
    for odir in wf1.output_dir:
        assert odir.exists()
    # checking if the second wf didn't run again
    # checking all directories
    assert wf2.output_dir
    for odir in wf2.output_dir:
        assert not odir.exists()


@pytest.mark.parametrize("plugin", Plugins)
def test_wf_state_cachelocations_updateinp(plugin, tmpdir):
    """
    Two identical wfs (with states) with provided cache_dir;
    the second wf has cache_locations and should not recompute the results
    (the lazy input of the node is updated to the correct one,
    i.e. the same as in wf1, after adding the node to the wf)
    """
    cache_dir1 = tmpdir.mkdir("test_wf_cache3")
    cache_dir2 = tmpdir.mkdir("test_wf_cache4")

    wf1 = Workflow(name="wf", input_spec=["x", "y"], cache_dir=cache_dir1)
    wf1.add(multiply(name="mult", x=wf1.lzin.x, y=wf1.lzin.y))
    wf1.add(add2_wait(name="add2", x=wf1.mult.lzout.out))
    wf1.set_output([("out", wf1.add2.lzout.out)])
    wf1.inputs.x = [2, 20]
    wf1.inputs.y = [3, 4]
    wf1.split(splitter=("x", "y"))
    wf1.plugin = plugin

    t0 = time.time()
    with Submitter(plugin=plugin) as sub:
        sub(wf1)
    t1 = time.time() - t0

    results1 = wf1.result()
    assert results1[0].output.out == 8
    assert results1[1].output.out == 82

    wf2 = Workflow(
        name="wf",
        input_spec=["x", "y"],
        cache_dir=cache_dir2,
        cache_locations=cache_dir1,
    )
    wf2.add(multiply(name="mult", x=wf2.lzin.x, y=wf2.lzin.x))
    wf2.add(add2_wait(name="add2", x=wf2.mult.lzout.out))
    wf2.set_output([("out", wf2.add2.lzout.out)])
    wf2.inputs.x = [2, 20]
    wf2.inputs.y = [3, 4]
    wf2.split(splitter=("x", "y"))
    wf2.plugin = plugin
    wf2.mult.inputs.y = wf2.lzin.y

    t0 = time.time()
    with Submitter(plugin=plugin) as sub:
        sub(wf2)
    t2 = time.time() - t0

    results2 = wf2.result()
    assert results2[0].output.out == 8
    assert results2[1].output.out == 82

    # checking execution time
    assert t1 > 3
    assert t2 < 0.1

    # checking all directories
    assert wf1.output_dir
    for odir in wf1.output_dir:
        assert odir.exists()
    # checking if the second wf didn't run again
    # checking all directories
    assert wf2.output_dir
    for odir in wf2.output_dir:
        assert not odir.exists()


@pytest.mark.parametrize("plugin", Plugins)
def test_wf_state_n_nostate_cachelocations(plugin, tmpdir):
    """
    Two wfs with provided cache_dir, the first one has no state, the second has;
    the second wf has cache_locations and should not recompute only one element
    """
    cache_dir1 = tmpdir.mkdir("test_wf_cache3")
    cache_dir2 = tmpdir.mkdir("test_wf_cache4")

    wf1 = Workflow(name="wf", input_spec=["x", "y"], cache_dir=cache_dir1)
    wf1.add(multiply(name="mult", x=wf1.lzin.x, y=wf1.lzin.y))
    wf1.add(add2_wait(name="add2", x=wf1.mult.lzout.out))
    wf1.set_output([("out", wf1.add2.lzout.out)])
    wf1.inputs.x = 2
    wf1.inputs.y = 3
    wf1.plugin = plugin

    with Submitter(plugin=plugin) as sub:
        sub(wf1)

    results1 = wf1.result()
    assert results1.output.out == 8

    wf2 = Workflow(
        name="wf",
        input_spec=["x", "y"],
        cache_dir=cache_dir2,
        cache_locations=cache_dir1,
    )
    wf2.add(multiply(name="mult", x=wf2.lzin.x, y=wf2.lzin.y))
    wf2.add(add2_wait(name="add2", x=wf2.mult.lzout.out))
    wf2.set_output([("out", wf2.add2.lzout.out)])
    wf2.inputs.x = [2, 20]
    wf2.inputs.y = [3, 4]
    wf2.split(splitter=("x", "y"))
    wf2.plugin = plugin

    with Submitter(plugin=plugin) as sub:
        sub(wf2)

    results2 = wf2.result()
    assert results2[0].output.out == 8
    assert results2[1].output.out == 82

    # checking the directory from the first wf
    assert wf1.output_dir.exists()
    # checking directories from the second wf, only second element should be recomputed
    assert not wf2.output_dir[0].exists()
    assert wf2.output_dir[1].exists()


@pytest.mark.parametrize("plugin", Plugins)
def test_wf_nostate_cachelocations_updated(plugin, tmpdir):
    """
    Two identical wfs with provided cache_dir;
    the second wf has cache_locations in init,
     that is later overwritten in Submitter.__call__;
    the cache_locations from call doesn't exist so the second task should run again
    """
    cache_dir1 = tmpdir.mkdir("test_wf_cache3")
    cache_dir1_empty = tmpdir.mkdir("test_wf_cache3_empty")
    cache_dir2 = tmpdir.mkdir("test_wf_cache4")

    wf1 = Workflow(name="wf", input_spec=["x", "y"], cache_dir=cache_dir1)
    wf1.add(multiply(name="mult", x=wf1.lzin.x, y=wf1.lzin.y))
    wf1.add(add2_wait(name="add2", x=wf1.mult.lzout.out))
    wf1.set_output([("out", wf1.add2.lzout.out)])
    wf1.inputs.x = 2
    wf1.inputs.y = 3
    wf1.plugin = plugin

    t0 = time.time()
    with Submitter(plugin=plugin) as sub:
        sub(wf1)
    t1 = time.time() - t0

    results1 = wf1.result()
    assert 8 == results1.output.out

    wf2 = Workflow(
        name="wf",
        input_spec=["x", "y"],
        cache_dir=cache_dir2,
        cache_locations=cache_dir1,
    )
    wf2.add(multiply(name="mult", x=wf2.lzin.x, y=wf2.lzin.y))
    wf2.add(add2_wait(name="add2", x=wf2.mult.lzout.out))
    wf2.set_output([("out", wf2.add2.lzout.out)])
    wf2.inputs.x = 2
    wf2.inputs.y = 3
    wf2.plugin = plugin

    t0 = time.time()
    # changing cache_locations to non-existing dir
    with Submitter(plugin=plugin) as sub:
        sub(wf2, cache_locations=cache_dir1_empty)
    t2 = time.time() - t0

    results2 = wf2.result()
    assert 8 == results2.output.out

    # checking execution time
    assert t1 > 3
    assert t2 > 3

    # checking if both wf run
    assert wf1.output_dir.exists()
    assert wf2.output_dir.exists()


@pytest.mark.parametrize("plugin", Plugins)
def test_wf_nostate_cachelocations_recompute(plugin, tmpdir):
    """
    Two wfs with the same inputs but slightly different graph;
    the second wf should recompute the results
    """
    cache_dir1 = tmpdir.mkdir("test_wf_cache3")
    cache_dir2 = tmpdir.mkdir("test_wf_cache4")

    wf1 = Workflow(name="wf", input_spec=["x", "y"], cache_dir=cache_dir1)
    wf1.add(multiply(name="mult", x=wf1.lzin.x, y=wf1.lzin.y))
    wf1.add(add2_wait(name="add2", x=wf1.mult.lzout.out))
    wf1.set_output([("out", wf1.add2.lzout.out)])
    wf1.inputs.x = 2
    wf1.inputs.y = 3
    wf1.plugin = plugin

    t0 = time.time()
    with Submitter(plugin=plugin) as sub:
        sub(wf1)
    t1 = time.time() - t0

    results1 = wf1.result()
    assert 8 == results1.output.out

    wf2 = Workflow(
        name="wf",
        input_spec=["x", "y"],
        cache_dir=cache_dir2,
        cache_locations=cache_dir1,
    )
    # different argument assigment
    wf2.add(multiply(name="mult", x=wf2.lzin.y, y=wf2.lzin.x))
    wf2.add(add2_wait(name="add2", x=wf2.mult.lzout.out))
    wf2.set_output([("out", wf2.add2.lzout.out)])
    wf2.inputs.x = 2
    wf2.inputs.y = 3
    wf2.plugin = plugin

    t0 = time.time()
    with Submitter(plugin=plugin) as sub:
        sub(wf2)
    t2 = time.time() - t0

    results2 = wf2.result()
    assert 8 == results2.output.out

    # checking execution time
    assert t1 > 3
    assert t2 > 3

    # checking if both dir exists
    assert wf1.output_dir.exists()
    assert wf2.output_dir.exists()


@pytest.mark.parametrize("plugin", Plugins)
def test_wf_ndstate_cachelocations(plugin, tmpdir):
    """
    Two wfs with identical inputs and node states;
    the second wf has cache_locations and should not recompute the results
    """
    cache_dir1 = tmpdir.mkdir("test_wf_cache3")
    cache_dir2 = tmpdir.mkdir("test_wf_cache4")

    wf1 = Workflow(name="wf", input_spec=["x", "y"], cache_dir=cache_dir1)
    wf1.add(
        multiply(name="mult", x=wf1.lzin.x, y=wf1.lzin.y).split(splitter=("x", "y"))
    )
    wf1.add(add2_wait(name="add2", x=wf1.mult.lzout.out))
    wf1.set_output([("out", wf1.add2.lzout.out)])
    wf1.inputs.x = [2, 20]
    wf1.inputs.y = [3, 4]
    wf1.plugin = plugin

    t0 = time.time()
    with Submitter(plugin=plugin) as sub:
        sub(wf1)
    t1 = time.time() - t0

    results1 = wf1.result()
    assert results1.output.out == [8, 82]

    wf2 = Workflow(
        name="wf",
        input_spec=["x", "y"],
        cache_dir=cache_dir2,
        cache_locations=cache_dir1,
    )
    wf2.add(
        multiply(name="mult", x=wf2.lzin.x, y=wf2.lzin.y).split(splitter=("x", "y"))
    )
    wf2.add(add2_wait(name="add2", x=wf2.mult.lzout.out))
    wf2.set_output([("out", wf2.add2.lzout.out)])
    wf2.inputs.x = [2, 20]
    wf2.inputs.y = [3, 4]
    wf2.plugin = plugin

    t0 = time.time()
    with Submitter(plugin=plugin) as sub:
        sub(wf2)
    t2 = time.time() - t0

    results2 = wf2.result()
    assert results2.output.out == [8, 82]

    # checking execution time
    assert t1 > 3
    assert t2 < 0.1

    # checking all directories
    assert wf1.output_dir.exists()

    # checking if the second wf didn't run again
    # checking all directories
    assert not wf2.output_dir.exists()


@pytest.mark.parametrize("plugin", Plugins)
def test_wf_ndstate_cachelocations_updatespl(plugin, tmpdir):
    """
    Two wfs with identical inputs and node state (that is set after adding the node!);
    the second wf has cache_locations and should not recompute the results
    """
    cache_dir1 = tmpdir.mkdir("test_wf_cache3")
    cache_dir2 = tmpdir.mkdir("test_wf_cache4")

    wf1 = Workflow(name="wf", input_spec=["x", "y"], cache_dir=cache_dir1)
    wf1.add(
        multiply(name="mult", x=wf1.lzin.x, y=wf1.lzin.y).split(splitter=("x", "y"))
    )
    wf1.add(add2_wait(name="add2", x=wf1.mult.lzout.out))
    wf1.set_output([("out", wf1.add2.lzout.out)])
    wf1.inputs.x = [2, 20]
    wf1.inputs.y = [3, 4]
    wf1.plugin = plugin

    t0 = time.time()
    with Submitter(plugin=plugin) as sub:
        sub(wf1)
    t1 = time.time() - t0

    results1 = wf1.result()
    assert results1.output.out == [8, 82]

    wf2 = Workflow(
        name="wf",
        input_spec=["x", "y"],
        cache_dir=cache_dir2,
        cache_locations=cache_dir1,
    )
    wf2.add(multiply(name="mult", x=wf2.lzin.x, y=wf2.lzin.y))

    wf2.add(add2_wait(name="add2", x=wf2.mult.lzout.out))
    wf2.mult.split(splitter=("x", "y"))
    wf2.set_output([("out", wf2.add2.lzout.out)])
    wf2.inputs.x = [2, 20]
    wf2.inputs.y = [3, 4]
    wf2.plugin = plugin

    t0 = time.time()
    with Submitter(plugin=plugin) as sub:
        sub(wf2)
    t2 = time.time() - t0

    results2 = wf2.result()
    assert results2.output.out == [8, 82]

    # checking execution time
    assert t1 > 3
    assert t2 < 0.1

    # checking all directories
    assert wf1.output_dir.exists()

    # checking if the second wf didn't run again
    # checking all directories
    assert not wf2.output_dir.exists()


@pytest.mark.parametrize("plugin", Plugins)
def test_wf_ndstate_cachelocations_recompute(plugin, tmpdir):
    """
    Two wfs (with nodes with states) with provided cache_dir;
    the second wf has cache_locations and should not recompute the results
    """
    cache_dir1 = tmpdir.mkdir("test_wf_cache3")
    cache_dir2 = tmpdir.mkdir("test_wf_cache4")

    wf1 = Workflow(name="wf", input_spec=["x", "y"], cache_dir=cache_dir1)
    wf1.add(
        multiply(name="mult", x=wf1.lzin.x, y=wf1.lzin.y).split(splitter=("x", "y"))
    )
    wf1.add(add2_wait(name="add2", x=wf1.mult.lzout.out))
    wf1.set_output([("out", wf1.add2.lzout.out)])
    wf1.inputs.x = [2, 20]
    wf1.inputs.y = [3, 4]
    wf1.plugin = plugin

    t0 = time.time()
    with Submitter(plugin=plugin) as sub:
        sub(wf1)
    t1 = time.time() - t0

    results1 = wf1.result()
    assert results1.output.out == [8, 82]

    wf2 = Workflow(
        name="wf",
        input_spec=["x", "y"],
        cache_dir=cache_dir2,
        cache_locations=cache_dir1,
    )
    wf2.add(
        multiply(name="mult", x=wf2.lzin.x, y=wf2.lzin.y).split(splitter=["x", "y"])
    )
    wf2.add(add2_wait(name="add2", x=wf2.mult.lzout.out))
    wf2.set_output([("out", wf2.add2.lzout.out)])
    wf2.inputs.x = [2, 20]
    wf2.inputs.y = [3, 4]
    wf2.plugin = plugin

    t0 = time.time()
    with Submitter(plugin=plugin) as sub:
        sub(wf2)
    t2 = time.time() - t0

    results2 = wf2.result()
    assert results2.output.out == [8, 10, 62, 82]

    # checking execution time
    assert t1 > 3
    assert t2 > 3

    # checking all directories
    assert wf1.output_dir.exists()

    # checking if the second wf didn't run again
    # checking all directories
    assert wf2.output_dir.exists()


@pytest.fixture
def create_tasks():
    wf = Workflow(name="wf", input_spec=["x"])
    wf.inputs.x = 1
    wf.add(add2(name="t1", x=wf.lzin.x))
    wf.add(multiply(name="t2", x=wf.t1.lzout.out, y=2))
    wf.set_output([("out", wf.t2.lzout.out)])
    t1 = wf.name2obj["t1"]
    t2 = wf.name2obj["t2"]
    return wf, t1, t2


def test_cache_propagation1(tmpdir, create_tasks):
    """No cache set, all independent"""
    wf, t1, t2 = create_tasks
    wf(plugin="cf")
    assert wf.cache_dir == t1.cache_dir == t2.cache_dir
    wf.cache_dir = (tmpdir / "shared").strpath
    wf(plugin="cf")
    assert wf.cache_dir == t1.cache_dir == t2.cache_dir


def test_cache_propagation2(tmpdir, create_tasks):
    """Task explicitly states no inheriting"""
    wf, t1, t2 = create_tasks
    wf.cache_dir = (tmpdir / "shared").strpath
    t2.allow_cache_override = False
    wf(plugin="cf")
    assert wf.cache_dir == t1.cache_dir != t2.cache_dir


def test_cache_propagation3(tmpdir, create_tasks):
    """Shared cache_dir with state"""
    wf, t1, t2 = create_tasks
    wf.inputs.x = [1, 2]
    wf.split("x")
    wf.cache_dir = (tmpdir / "shared").strpath
    wf(plugin="cf")
    assert wf.cache_dir == t1.cache_dir == t2.cache_dir<|MERGE_RESOLUTION|>--- conflicted
+++ resolved
@@ -11,32 +11,6 @@
 Plugins = ["cf"]
 
 
-<<<<<<< HEAD
-=======
-@mark.task
-def double(x):
-    return x * 2
-
-
-@mark.task
-def multiply(x, y):
-    return x * y
-
-
-@mark.task
-def add2(x):
-    if x == 1 or x == 12:
-        time.sleep(1)
-    return x + 2
-
-
-@mark.task
-def add2_wait(x):
-    time.sleep(3)
-    return x + 2
-
-
->>>>>>> 69ab2200
 @pytest.mark.parametrize("plugin", Plugins)
 def test_wf_1(plugin):
     """ workflow with one task and no splitter"""
