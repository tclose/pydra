import pytest, pdb

from ..submitter import Submitter
from ..task import to_task
from ..node import Workflow


Plugins = ["serial", "cf"]

# @python_app
# def double(x):
#       return x*2
#
# # doubled_x is an AppFuture
# doubled_x = double().split('x', x=range(10))
#
# # Check status of doubled_x, this will print True if the result is available, else false
# print(doubled_x.done())


@to_task
def double(x):
    return x * 2


@pytest.mark.parametrize("plugin", Plugins)
def test_1(plugin):
    doubled_x = double(name="double")
    doubled_x.split("x", x=list(range(3)))
    doubled_x.plugin = plugin
    assert doubled_x.state.splitter == "double.x"

    with Submitter(plugin=plugin) as sub:
        sub.run(doubled_x)

    # checking the results
    results = doubled_x.result()
    expected = [({"double.x": 0}, 0), ({"double.x": 1}, 2), ({"double.x": 2}, 4)]
    for i, res in enumerate(expected):
        assert results[i].output.out == res[1]


# @python_app
# def multiply(x, y):
#       return x*y
#
# # multiply_x is an AppFuture
# multiple_x = multiply().split(['x', 'y'], x=range(10), y=range(10))
#
# # Check status of doubled_x, this will print True if the result is available, else false
# print(multiply_x.done())


@to_task
def multiply(x, y):
    return x * y


@pytest.mark.parametrize("plugin", Plugins)
def test_2(plugin):
    # multiply_x is an AppFuture
    multiple_x = multiply(name="mult").split(["x", "y"], x=[1, 2], y=[1, 2])

    assert multiple_x.state.splitter == ["mult.x", "mult.y"]

    with Submitter(plugin=plugin) as sub:
        sub.run(multiple_x)

    # checking the results
    results = multiple_x.result()
    expected = [
        ({"mult.x": 1, "mult.y": 1}, 1),
        ({"mult.x": 1, "mult.y": 2}, 2),
        ({"mult.x": 2, "mult.y": 1}, 2),
        ({"mult.x": 2, "mult.y": 2}, 4),
    ]

    for i, res in enumerate(expected):
        assert results[i].output.out == res[1]


# # multiply_x is an AppFuture
# multiple_x = multiply().split(['x', 'y'], x=range(10), y=range(10)).combine('x')


@pytest.mark.parametrize("plugin", Plugins)
def test_3(plugin):
    multiple_x = (
        multiply(name="mult").split(["x", "y"], x=[1, 2], y=[1, 2]).combine("x")
    )

    assert multiple_x.state.splitter == ["mult.x", "mult.y"]
    assert multiple_x.state.combiner == ["mult.x"]

    with Submitter(plugin=plugin) as sub:
        sub.run(multiple_x)

    # checking the results
    expected = [({"mult.y": 1}, [1, 2]), ({"mult.y": 2}, [2, 4])]
    results = multiple_x.result()
    combined_results = [[res.output.out for res in res_l] for res_l in results]
    for i, res in enumerate(expected):
        assert combined_results[i] == res[1]


# # multiply_x is an AppFuture
# multiple_x = multiply().split(['x', 'y'], x=range(10), y=range(10)).combine(['y', 'x'])
# this would return a nested list of lists as a result.


@pytest.mark.parametrize("plugin", Plugins)
def test_4(plugin):
    multiple_x = (
        multiply(name="mult").split(["x", "y"], x=[1, 2], y=[1, 2]).combine(["y", "x"])
    )

    assert multiple_x.state.splitter == ["mult.x", "mult.y"]
    assert multiple_x.state.combiner == ["mult.y", "mult.x"]

    with Submitter(plugin=plugin) as sub:
        sub.run(multiple_x)

    # checking the results
    expected = [({}, [1, 2, 2, 4])]
    results = multiple_x.result()
    combined_results = [[res.output.out for res in res_l] for res_l in results]
    for i, res in enumerate(expected):
        assert combined_results[i] == res[1]


# in the following example, note parentheses instead of brackets. this is our syntax for synchronized parallelism
# # multiply_x is an AppFuture
# multiple_x = multiply().split(('x', 'y'), x=range(10), y=range(10)).combine('x')
# this will return 0 * 0, 1 * 1, and so on. and we can have any combination thereof.


@pytest.mark.parametrize("plugin", Plugins)
def test_5(plugin):
    multiple_x = multiply(name="mult").split(("x", "y"), x=[1, 2], y=[1, 2])

    assert multiple_x.state.splitter == ("mult.x", "mult.y")

    with Submitter(plugin=plugin) as sub:
        sub.run(multiple_x)

    # checking the results
    expected = [({"mult.x": 1, "mult.y": 1}, 1), ({"mult.x": 2, "mult.y": 2}, 4)]
    results = multiple_x.result()
    for i, res in enumerate(expected):
        assert results[i].output.out == res[1]


@pytest.mark.parametrize("plugin", Plugins)
def test_6(plugin):
    multiple_x = (
        multiply(name="mult").split(("x", "y"), x=[1, 2], y=[1, 2]).combine(["x"])
    )

    assert multiple_x.state.splitter == ("mult.x", "mult.y")
    assert multiple_x.state.combiner == ["mult.x"]

    with Submitter(plugin=plugin) as sub:
        sub.run(multiple_x)

    # checking the results
    expected = [({}, [1, 4])]
    results = multiple_x.result()
    combined_results = [[res.output.out for res in res_l] for res_l in results]
    for i, res in enumerate(expected):
        assert combined_results[i] == res[1]


# TODO: have to use workflow
# # multiply_x is an AppFuture
# multiple_x = multiply().split(('x', 'y'), x=range(10), y=range(10))
# add_x = add2(x='multiply.out').combine('multiply.x')


@to_task
def add2(x):
    return x + 2


from time import sleep


@pytest.mark.parametrize("plugin", Plugins)
def test_7(plugin):
    """Test workflow, one node and no splitter"""
    wf = Workflow(name="test7", input_spec=["x"])
    wf.add(add2(name="add2", x=wf.lzin.x))
    wf.set_output([("out", wf.add2.lzout.out)])
    wf.inputs.x = 2
    wf.plugin = plugin

    with Submitter(plugin=plugin) as sub:
        sub.run(wf)

    # checking the results
    while not wf.done:
        sleep(1)
    results = wf.result()
    assert 4 == results.output.out


@pytest.mark.parametrize("plugin", Plugins)
def test_8(plugin):
    """Test workflow with 2 nodes, no splitter"""
    wf = Workflow(name="test8", input_spec=["x", "y"])
    wf.add(multiply(name="mult", x=wf.lzin.x, y=wf.lzin.y))
    wf.add(add2(name="add2", x=wf.mult.lzout.out))
    wf.set_output([("out", wf.add2.lzout.out)])
    wf.inputs.x = 2
    wf.inputs.y = 3
    wf.plugin = plugin

    with Submitter(plugin=plugin) as sub:
        sub.run(wf)

    # checking the results
    while not wf.done:
        sleep(1)
    results = wf.result()
    assert 8 == results.output.out


@pytest.mark.parametrize("plugin", Plugins)
def test_9(plugin):
    """Test workflow with one node, splitters for workflow"""
    wf = Workflow(name="test9", input_spec=["x"])
    wf.add(add2(name="add2", x=wf.lzin.x))

    wf.split(("x"), x=[1, 2])
    wf.set_output([("out", wf.add2.lzout.out)])
    wf.plugin = plugin

    with Submitter(plugin=plugin) as sub:
        sub.run(wf)

    # checking the results
    while not wf.done:
        sleep(1)
    results = wf.result()
    expected = [({"test7.x": 1}, 3), ({"test7.x": 2}, 4)]
    assert results[0].output.out == 3
    assert results[1].output.out == 4


@pytest.mark.parametrize("plugin", Plugins)
def test_9a(plugin):
    """Test workflow with one node, splitters on the node level"""
    wf = Workflow(name="test9a", input_spec=["x"])
    wf.add(add2(name="add2", x=wf.lzin.x).split("x", x=[1, 2]))

    #wf.split(("x"), x=[1, 2])
    wf.set_output([("out", wf.add2.lzout.out)])
    wf.plugin = plugin

    with Submitter(plugin=plugin) as sub:
        sub.run(wf)

    # checking the results
    while not wf.done:
        sleep(1)
    results = wf.result()
    expected = [({"test7.x": 1}, 3), ({"test7.x": 2}, 4)]
    assert results.output.out == [3, 4]
    #assert results[1].output.out == 4


<<<<<<< HEAD
@pytest.mark.parametrize("plugin", Plugins)
def test_10(plugin):
    """Test workflow with one node, splitters for workflow"""
    wf = Workflow(name="test10", input_spec=["x"])
    wf.add(add2(name="add2", x=wf.lzin.x))

    wf.split(("x"), x=[1, 2]).combine(combiner="x")
    wf.set_output([("out", wf.add2.lzout.out)])
    wf.plugin = plugin

    with Submitter(plugin=plugin) as sub:
        sub.run(wf)

    # checking the results
    while not wf.done:
        sleep(1)
    results = wf.result()
    expected = [({"test7.x": 1}, 3), ({"test7.x": 2}, 4)]
    assert results[0][0].output.out == 3
    assert results[0][1].output.out == 4


@pytest.mark.parametrize("plugin", Plugins)
def test_10a(plugin):
    """Test workflow with one node, splitters on the node level"""
    wf = Workflow(name="test10a", input_spec=["x"])
    wf.add(add2(name="add2", x=wf.lzin.x).split("x", x=[1, 2]).combine(combiner="x"))

    wf.set_output([("out", wf.add2.lzout.out)])
    wf.plugin = plugin

    with Submitter(plugin=plugin) as sub:
        sub.run(wf)

    # checking the results
    while not wf.done:
        sleep(1)
    results = wf.result()
    expected = [({"test7.x": 1}, 3), ({"test7.x": 2}, 4)]
    assert results.output.out[0] == [3, 4]


=======
>>>>>>> db4427a5
# @pytest.mark.parametrize("plugin", Plugins)
# def test_9(plugin):
#     """Test workflow with workflow level splitters and combiners"""
#     wf = Workflow(name="test9", input_spec=["x"])
#     wf.add(add2(name="add2", x=wf.lzin.x))
#
#     wf.split(("x"), x=[1, 2])
#     wf.combine("x")
#     wf.set_output([("out", wf.add2.lzout.out)])
#     wf.plugin = plugin
#
#     with Submitter(plugin=plugin) as sub:
#         sub.run(wf)
#
#     # checking the results
#     while not wf.done:
#         sleep(1)
#     results = wf.result()
#     expected = [({"test7.x": 1}, 3), ({"test7.x": 2}, 4)]
#     assert results[0][0].output.out == 3
#     assert results[0][1].output.out == 4


@pytest.mark.parametrize("plugin", Plugins)
<<<<<<< HEAD
def test_11(plugin):
    """Test workflow with 2 nodes, splitter on wf level"""
    wf = Workflow(name="test11", input_spec=["x", "y"])
    wf.add(multiply(name="mult", x=wf.lzin.x, y=wf.lzin.y))
    wf.add(add2(name="add2", x=wf.mult.lzout.out))

    wf.split(("x", "y"), x=[1, 2], y=[11, 12])
=======
def test_10(plugin):
    """Test workflow with 2 nodes, splitter on wf level"""
    wf = Workflow(name="test9x", input_spec=["x", "y"])
    wf.add(multiply(name="mult", x=wf.lzin.x, y=wf.lzin.y))
    wf.add(add2(name="add2", x=wf.mult.lzout.out))

    wf.split(("x", "y"), x=[1, 2], y=[1, 2])
>>>>>>> db4427a5
    wf.set_output([("out", wf.add2.lzout.out)])
    wf.plugin = plugin

    with Submitter(plugin=plugin) as sub:
        sub.run(wf)

    # checking the results
    while not wf.done:
        sleep(1)
    results = wf.result()
<<<<<<< HEAD
    expected = [({"test7.x": 1, "test7.y": 11}, 13), ({"test7.x": 2, "test.y": 12}, 26)]
    assert results[0].output.out == 13
    assert results[1].output.out == 26
=======
    expected = [({"test7.x": 1, "test7.y": 1}, 3), ({"test7.x": 2, "test.y": 2}, 6)]
    assert results[0].output.out == 3
    assert results[1].output.out == 6
>>>>>>> db4427a5



@pytest.mark.parametrize("plugin", Plugins)
<<<<<<< HEAD
def test_11a(plugin):
    """Test workflow with 2 nodes, splitter on a node level"""
    wf = Workflow(name="test11a", input_spec=["x", "y"])
    wf.add(multiply(name="mult", x=wf.lzin.x, y=wf.lzin.y)
           .split(("x", "y"), x=[1, 2], y=[11, 12]))
    wf.add(add2(name="add2", x=wf.mult.lzout.out))
=======
def test_10a(plugin):
    """Test workflow with 2 nodes, splitter on a node level"""
    wf = Workflow(name="test9x", input_spec=["x", "y"])
    wf.add(multiply(name="mult", x=wf.lzin.x, y=wf.lzin.y).split(("x", "y"), x=[1, 2], y=[1, 2]))
    wf.add(add2(name="add2", x=wf.mult.lzout.out))

>>>>>>> db4427a5
    wf.set_output([("out", wf.add2.lzout.out)])
    wf.plugin = plugin

    with Submitter(plugin=plugin) as sub:
        sub.run(wf)

    # checking the results
    while not wf.done:
        sleep(1)
    results = wf.result()
<<<<<<< HEAD
    expected = [({"test7.x": 1, "test7.y": 11}, 13), ({"test7.x": 2, "test.y": 12}, 26)]
    assert results.output.out == [13, 26]


@pytest.mark.parametrize("plugin", Plugins)
def test_12(plugin):
    """Test workflow with workflow level splitters and combiners"""
    wf = Workflow(name="test12", input_spec=["x", "y"])
=======
    expected = [({"test7.x": 1, "test7.y": 1}, 3), ({"test7.x": 2, "test.y": 2}, 6)]
    assert results.output.out == [3, 6]


@pytest.mark.parametrize("plugin", Plugins)
def test_11(plugin):
    """Test workflow with workflow level splitters and combiners"""
    wf = Workflow(name="test9x", input_spec=["x", "y"])
>>>>>>> db4427a5
    wf.add(multiply(name="mult", x=wf.lzin.x, y=wf.lzin.y))
    wf.add(add2(name="add2", x=wf.mult.lzout.out))

    wf.split(("x", "y"), x=[1, 2], y=[11, 12])
    wf.combine("x")
    wf.set_output([("out", wf.add2.lzout.out)])
    wf.plugin = plugin

    with Submitter(plugin=plugin) as sub:
        sub.run(wf)

    # checking the results
    while not wf.done:
        sleep(1)
    results = wf.result()
    expected = [[({"test7.x": 1, "test7.y": 11}, 13), ({"test7.x": 2, "test.y": 12}, 26)]]
    assert results[0][0].output.out == 13
    assert results[0][1].output.out == 26


@pytest.mark.parametrize("plugin", Plugins)
<<<<<<< HEAD
def test_12a(plugin):
    """Test workflow with 2 nodes, splitter on a node level"""
    wf = Workflow(name="test12a", input_spec=["a", "b"])
    wf.add(multiply(name="mult", x=wf.lzin.a, y=wf.lzin.b).
           split(("x", "y")))#, x=[1, 2], y=[11, 12]))
    wf.add(add2(name="add2", x=wf.mult.lzout.out).combine("mult.x"))

    wf.set_output([("out", wf.add2.lzout.out)])
    wf.plugin = plugin
    wf.inputs.a = [1, 2]
    wf.inputs.b = [11, 12]
    with Submitter(plugin=plugin) as sub:
        sub.run(wf)

    # checking the results
    while not wf.done:
        sleep(1)
    results = wf.result()
    expected = [({"test7.x": 1, "test7.y": 11}, 13), ({"test7.x": 2, "test.y": 12}, 26)]
    assert results.output.out[0] == [13, 26]


@pytest.mark.parametrize("plugin", Plugins)
def test_13(plugin):
    """Test workflow with workflow level splitters and combiners"""
    wf = Workflow(name="test13", input_spec=["x", "y"])
    wf.add(multiply(name="mult", x=wf.lzin.x, y=wf.lzin.y))
    wf.add(add2(name="add2", x=wf.mult.lzout.out))

    wf.split(["x", "y"], x=[1, 2], y=[11, 12])
    wf.combine("x")
    wf.set_output([("out", wf.add2.lzout.out)])
=======
def test_10a(plugin):
    """Test workflow with node level splitters and combiners"""
    wf = Workflow(name="test10", input_spec=["x"])
    wf.add(add2(name="add2", x=wf.lzin.x).split("x"))
    wf.set_output([("out", wf.add2.lzout.out)])
    wf.inputs.x = [1, 2]
    wf.plugin = plugin

    with Submitter(plugin=plugin) as sub:
        sub.run(wf)

    # checking the results
    while not wf.done:
        sleep(1)
    results = wf.result()

    assert results.output.out == [3, 4]


@pytest.mark.xfail(reason="wip")
@pytest.mark.parametrize("plugin", Plugins)
def test_12(plugin):
    """Test workflow with node level splitters and combiners"""
    wf = Workflow(name="test10", input_spec=["x", "y"])
    wf.add(multiply(name="mult", x=wf.lzin.x, y=wf.lzin.y).split(("x", "y")))
    wf.add(add2(name="add2", x=wf.mult.lzout.out).combine("x"))
    wf.set_output([("out", wf.add2.lzout.out)])
    wf.inputs.x = [1, 2]
    wf.inputs.y = [1, 2]
>>>>>>> db4427a5
    wf.plugin = plugin

    with Submitter(plugin=plugin) as sub:
        sub.run(wf)

    # checking the results
    while not wf.done:
        sleep(1)
    results = wf.result()

    assert results[0][0].output.out == 13
    assert results[0][1].output.out == 24
    assert results[1][0].output.out == 14
    assert results[1][1].output.out == 26


@pytest.mark.parametrize("plugin", Plugins)
def test_13a(plugin):
    """Test workflow with 2 nodes, splitter on a node level"""
    wf = Workflow(name="test13a", input_spec=["x", "y"])
    wf.add(multiply(name="mult", x=wf.lzin.x, y=wf.lzin.y).
           split(["x", "y"], x=[1, 2], y=[11, 12]))
    wf.add(add2(name="add2", x=wf.mult.lzout.out).combine("mult.x"))

    wf.set_output([("out", wf.add2.lzout.out)])
    wf.plugin = plugin

    with Submitter(plugin=plugin) as sub:
        sub.run(wf)

    # checking the results
    while not wf.done:
        sleep(1)
    results = wf.result()

    assert results.output.out[0] == [13, 24]
    assert results.output.out[1] == [14, 26]


# @pytest.mark.parametrize("plugin", Plugins)
# def test_10a(plugin):
#     """Test workflow with node level splitters and combiners"""
#     wf = Workflow(name="test10", input_spec=["x"])
#     wf.add(add2(name="add2", x=wf.lzin.x).split("x"))
#     wf.set_output([("out", wf.add2.lzout.out)])
#     wf.inputs.x = [1, 2]
#     wf.plugin = plugin
#
#     with Submitter(plugin=plugin) as sub:
#         sub.run(wf)
#
#     # checking the results
#     while not wf.done:
#         sleep(1)
#     results = wf.result()
#
#     assert results.output.out == [3, 4]



# @pytest.mark.xfail(reason="wip")
# @pytest.mark.parametrize("plugin", Plugins)
# def test_12(plugin):
#     """Test workflow with node level splitters and combiners"""
#     wf = Workflow(name="test10", input_spec=["x", "y"])
#     wf.add(multiply(name="mult", x=wf.lzin.x, y=wf.lzin.y).split(("x", "y")))
#     wf.add(add2(name="add2", x=wf.mult.lzout.out).combine("x"))
#     wf.set_output([("out", wf.add2.lzout.out)])
#     wf.inputs.x = [1, 2]
#     wf.inputs.y = [1, 2]
#     wf.plugin = plugin
#
#     with Submitter(plugin=plugin) as sub:
#         sub.run(wf)
#
#     # checking the results
#     while not wf.done:
#         sleep(1)
#     results = wf.result()
#
#     assert results[0][0].output.out == 3
#     assert results[0][1].output.out == 6<|MERGE_RESOLUTION|>--- conflicted
+++ resolved
@@ -268,7 +268,7 @@
     #assert results[1].output.out == 4
 
 
-<<<<<<< HEAD
+
 @pytest.mark.parametrize("plugin", Plugins)
 def test_10(plugin):
     """Test workflow with one node, splitters for workflow"""
@@ -311,8 +311,6 @@
     assert results.output.out[0] == [3, 4]
 
 
-=======
->>>>>>> db4427a5
 # @pytest.mark.parametrize("plugin", Plugins)
 # def test_9(plugin):
 #     """Test workflow with workflow level splitters and combiners"""
@@ -337,7 +335,7 @@
 
 
 @pytest.mark.parametrize("plugin", Plugins)
-<<<<<<< HEAD
+
 def test_11(plugin):
     """Test workflow with 2 nodes, splitter on wf level"""
     wf = Workflow(name="test11", input_spec=["x", "y"])
@@ -345,64 +343,39 @@
     wf.add(add2(name="add2", x=wf.mult.lzout.out))
 
     wf.split(("x", "y"), x=[1, 2], y=[11, 12])
-=======
-def test_10(plugin):
-    """Test workflow with 2 nodes, splitter on wf level"""
-    wf = Workflow(name="test9x", input_spec=["x", "y"])
-    wf.add(multiply(name="mult", x=wf.lzin.x, y=wf.lzin.y))
-    wf.add(add2(name="add2", x=wf.mult.lzout.out))
-
-    wf.split(("x", "y"), x=[1, 2], y=[1, 2])
->>>>>>> db4427a5
-    wf.set_output([("out", wf.add2.lzout.out)])
-    wf.plugin = plugin
-
-    with Submitter(plugin=plugin) as sub:
-        sub.run(wf)
-
-    # checking the results
-    while not wf.done:
-        sleep(1)
-    results = wf.result()
-<<<<<<< HEAD
+    wf.set_output([("out", wf.add2.lzout.out)])
+    wf.plugin = plugin
+
+    with Submitter(plugin=plugin) as sub:
+        sub.run(wf)
+
+    # checking the results
+    while not wf.done:
+        sleep(1)
+    results = wf.result()
     expected = [({"test7.x": 1, "test7.y": 11}, 13), ({"test7.x": 2, "test.y": 12}, 26)]
     assert results[0].output.out == 13
     assert results[1].output.out == 26
-=======
-    expected = [({"test7.x": 1, "test7.y": 1}, 3), ({"test7.x": 2, "test.y": 2}, 6)]
-    assert results[0].output.out == 3
-    assert results[1].output.out == 6
->>>>>>> db4427a5
-
-
-
-@pytest.mark.parametrize("plugin", Plugins)
-<<<<<<< HEAD
+
+
+
+@pytest.mark.parametrize("plugin", Plugins)
 def test_11a(plugin):
     """Test workflow with 2 nodes, splitter on a node level"""
     wf = Workflow(name="test11a", input_spec=["x", "y"])
     wf.add(multiply(name="mult", x=wf.lzin.x, y=wf.lzin.y)
            .split(("x", "y"), x=[1, 2], y=[11, 12]))
     wf.add(add2(name="add2", x=wf.mult.lzout.out))
-=======
-def test_10a(plugin):
-    """Test workflow with 2 nodes, splitter on a node level"""
-    wf = Workflow(name="test9x", input_spec=["x", "y"])
-    wf.add(multiply(name="mult", x=wf.lzin.x, y=wf.lzin.y).split(("x", "y"), x=[1, 2], y=[1, 2]))
-    wf.add(add2(name="add2", x=wf.mult.lzout.out))
-
->>>>>>> db4427a5
-    wf.set_output([("out", wf.add2.lzout.out)])
-    wf.plugin = plugin
-
-    with Submitter(plugin=plugin) as sub:
-        sub.run(wf)
-
-    # checking the results
-    while not wf.done:
-        sleep(1)
-    results = wf.result()
-<<<<<<< HEAD
+    wf.set_output([("out", wf.add2.lzout.out)])
+    wf.plugin = plugin
+
+    with Submitter(plugin=plugin) as sub:
+        sub.run(wf)
+
+    # checking the results
+    while not wf.done:
+        sleep(1)
+    results = wf.result()
     expected = [({"test7.x": 1, "test7.y": 11}, 13), ({"test7.x": 2, "test.y": 12}, 26)]
     assert results.output.out == [13, 26]
 
@@ -411,16 +384,6 @@
 def test_12(plugin):
     """Test workflow with workflow level splitters and combiners"""
     wf = Workflow(name="test12", input_spec=["x", "y"])
-=======
-    expected = [({"test7.x": 1, "test7.y": 1}, 3), ({"test7.x": 2, "test.y": 2}, 6)]
-    assert results.output.out == [3, 6]
-
-
-@pytest.mark.parametrize("plugin", Plugins)
-def test_11(plugin):
-    """Test workflow with workflow level splitters and combiners"""
-    wf = Workflow(name="test9x", input_spec=["x", "y"])
->>>>>>> db4427a5
     wf.add(multiply(name="mult", x=wf.lzin.x, y=wf.lzin.y))
     wf.add(add2(name="add2", x=wf.mult.lzout.out))
 
@@ -442,7 +405,6 @@
 
 
 @pytest.mark.parametrize("plugin", Plugins)
-<<<<<<< HEAD
 def test_12a(plugin):
     """Test workflow with 2 nodes, splitter on a node level"""
     wf = Workflow(name="test12a", input_spec=["a", "b"])
@@ -475,37 +437,6 @@
     wf.split(["x", "y"], x=[1, 2], y=[11, 12])
     wf.combine("x")
     wf.set_output([("out", wf.add2.lzout.out)])
-=======
-def test_10a(plugin):
-    """Test workflow with node level splitters and combiners"""
-    wf = Workflow(name="test10", input_spec=["x"])
-    wf.add(add2(name="add2", x=wf.lzin.x).split("x"))
-    wf.set_output([("out", wf.add2.lzout.out)])
-    wf.inputs.x = [1, 2]
-    wf.plugin = plugin
-
-    with Submitter(plugin=plugin) as sub:
-        sub.run(wf)
-
-    # checking the results
-    while not wf.done:
-        sleep(1)
-    results = wf.result()
-
-    assert results.output.out == [3, 4]
-
-
-@pytest.mark.xfail(reason="wip")
-@pytest.mark.parametrize("plugin", Plugins)
-def test_12(plugin):
-    """Test workflow with node level splitters and combiners"""
-    wf = Workflow(name="test10", input_spec=["x", "y"])
-    wf.add(multiply(name="mult", x=wf.lzin.x, y=wf.lzin.y).split(("x", "y")))
-    wf.add(add2(name="add2", x=wf.mult.lzout.out).combine("x"))
-    wf.set_output([("out", wf.add2.lzout.out)])
-    wf.inputs.x = [1, 2]
-    wf.inputs.y = [1, 2]
->>>>>>> db4427a5
     wf.plugin = plugin
 
     with Submitter(plugin=plugin) as sub:
